--- conflicted
+++ resolved
@@ -434,13 +434,6 @@
 advise(_, _, _, _) ->
     {error, badarg}.
 
-<<<<<<< HEAD
--spec read(IoDevice, Number) -> {ok, Data} | eof | {error, Reason} when
-      IoDevice :: io_device() | atom(),
-      Number :: non_neg_integer(),
-      Data :: string() | binary(),
-      Reason :: posix() | badarg | terminated.
-=======
 -spec allocate(File :: io_device(), NewFileLength :: integer()) ->
 	'ok' | {'error', posix()}.
 
@@ -450,9 +443,11 @@
 allocate(#file_descriptor{module = Module} = Handle, NewFileLength) ->
     Module:allocate(Handle, NewFileLength).
 
--spec read(File :: io_device() | atom(), Size :: non_neg_integer()) ->
-	'eof' | {'ok', [char()] | binary()} | {'error', posix()}.
->>>>>>> 5ec9fabd
+-spec read(IoDevice, Number) -> {ok, Data} | eof | {error, Reason} when
+      IoDevice :: io_device() | atom(),
+      Number :: non_neg_integer(),
+      Data :: string() | binary(),
+      Reason :: posix() | badarg | terminated.
 
 read(File, Sz) when (is_pid(File) orelse is_atom(File)), is_integer(Sz), Sz >= 0 ->
     case io:request(File, {get_chars, '', Sz}) of
