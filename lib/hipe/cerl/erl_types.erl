--- conflicted
+++ resolved
@@ -3360,11 +3360,7 @@
 
 record_to_string(Tag, [_|Fields], FieldNames, RecDict) ->
   FieldStrings = record_fields_to_string(Fields, FieldNames, RecDict, []),
-<<<<<<< HEAD
   "#" ++ atom_to_list(Tag) ++ "{" ++ string:join(FieldStrings, ",") ++ "}".
-=======
-  "#" ++ atom_to_string(Tag) ++ "{" ++ sequence(FieldStrings, [], ",") ++ "}".
->>>>>>> 254e21e5
 
 record_fields_to_string([F|Fs], [{FName, _DefType}|FDefs], RecDict, Acc) ->
   NewAcc =
@@ -3922,14 +3918,10 @@
 t_form_to_string_list([H|T], Acc) ->
   t_form_to_string_list(T, [t_form_to_string(H)|Acc]);
 t_form_to_string_list([], Acc) ->
-<<<<<<< HEAD
-  lists:reverse(Acc).
-=======
   lists:reverse(Acc).  
   
 atom_to_string(Atom) ->
   io_lib:format("~w", [Atom]).
->>>>>>> 254e21e5
 
 %%=============================================================================
 %% 
