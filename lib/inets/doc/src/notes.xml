--- conflicted
+++ resolved
@@ -35,7 +35,6 @@
   <section><title>Inets 5.6</title>
 
     <section><title>Improvements and New Features</title>
-<<<<<<< HEAD
 <!--
     <p>-</p>
 -->
@@ -76,53 +75,26 @@
     </section>
 
     <section><title>Fixed Bugs and Malfunctions</title>
+<!--
     <p>-</p>
-
-<!--
-      <list>
-        <item>
-          <p>[httpc] Pipelined and queued requests not processed when
-	  connection closed remotelly.</p>
-          <p>Own Id: OTP-8906</p>
-        </item>
-      </list>
--->
-    </section>
-
-
-=======
-    <p>-</p>
-
-<!--
-      <list>
-        <item>
-          <p>
-	    Miscellaneous inet6 related problems.</p>
-          <p>Own Id: OTP-8927</p>
-        </item>
-      </list>
--->
-
-    </section>
-
-    <section><title>Fixed Bugs and Malfunctions</title>
+-->
+
       <list>
         <item>
           <p>[httpd] Wrong 
 	  <seealso marker="httpd#sec_prop">security property</seealso> 
 	  names used in documentation. </p>
-	  <p><c>security_data_file</c> used <c>instead of data_file</c>.
-	  <c>security_max_retries</c> instead of <c>max_retries</c>.
-	  <c>security_block_time</c> instead of <c>block_time</c>.
-	  <c>security_fail_expire_time</c> instead of <c>fail_expire_time</c>.
-	  <c>security_auth_timeout</c> instead of <c>auth_timeout</c>.</p>
+	  <p><c>security_data_file</c> used instead of <c>data_file</c>. </p>
+	  <p><c>security_max_retries</c> used instead of <c>max_retries</c>. </p>
+	  <p><c>security_block_time</c> used instead of <c>block_time</c>. </p>
+	  <p><c>security_fail_expire_time</c> used instead of <c>fail_expire_time</c>. </p>
+	  <p><c>security_auth_timeout</c> used instead of <c>auth_timeout</c>. </p>
 	  <p>Garrett Smith</p>
 	  <p>Own Id: OTP-9131</p>
         </item>
       </list>
     </section>
 
->>>>>>> 30779c7f
   </section> <!-- 5.6 -->
 
 
