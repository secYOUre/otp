/*
 * %CopyrightBegin%
 *
 * Copyright Ericsson AB 1996-2011. All Rights Reserved.
 *
 * The contents of this file are subject to the Erlang Public License,
 * Version 1.1, (the "License"); you may not use this file except in
 * compliance with the License. You should have received a copy of the
 * Erlang Public License along with this software. If not, it can be
 * retrieved online at http://www.erlang.org/.
 *
 * Software distributed under the License is distributed on an "AS IS"
 * basis, WITHOUT WARRANTY OF ANY KIND, either express or implied. See
 * the License for the specific language governing rights and limitations
 * under the License.
 *
 * %CopyrightEnd%
 */
/*
 * Purpose: Provides file and directory operations.
 *
 * This file is generic, and does the work of decoding the commands
 * and encoding the responses.  System-specific functions are found in
 * the unix_efile.c and win_efile.c files.
 */

/* Operations */

#define FILE_OPEN		 1 /* Essential for startup */
#define FILE_READ		 2
#define FILE_LSEEK		 3
#define FILE_WRITE		 4
#define FILE_FSTAT		 5 /* Essential for startup */
#define FILE_PWD                 6 /* Essential for startup */
#define FILE_READDIR             7 /* Essential for startup */
#define FILE_CHDIR               8
#define FILE_FSYNC               9
#define FILE_MKDIR              10
#define FILE_DELETE             11
#define FILE_RENAME             12
#define FILE_RMDIR              13
#define FILE_TRUNCATE           14
#define FILE_READ_FILE          15 /* Essential for startup */
#define FILE_WRITE_INFO		16
#define FILE_LSTAT            	19
#define FILE_READLINK        	20
#define FILE_LINK             	21
#define FILE_SYMLINK          	22
#define FILE_CLOSE		23
#define FILE_PWRITEV		24
#define FILE_PREADV		25
#define FILE_SETOPT		26
#define FILE_IPREAD             27
#define FILE_ALTNAME            28
#define FILE_READ_LINE          29
#define FILE_FDATASYNC          30
#define FILE_FADVISE            31
<<<<<<< HEAD
#define FILE_EXISTS             32
#define FILE_FALLOCATE          33

=======
#define FILE_SENDFILE           32
>>>>>>> 8c659530

/* Return codes */

#define FILE_RESP_OK         0
#define FILE_RESP_ERROR      1
#define FILE_RESP_DATA       2
#define FILE_RESP_NUMBER     3
#define FILE_RESP_INFO       4
#define FILE_RESP_NUMERR     5
#define FILE_RESP_LDATA      6
#define FILE_RESP_N2DATA     7
#define FILE_RESP_EOF        8
#define FILE_RESP_FNAME      9
#define FILE_RESP_ALL_DATA  10

/* Options */

#define FILE_OPT_DELAYED_WRITE 0
#define FILE_OPT_READ_AHEAD    1

/* IPREAD variants */

#define IPREAD_S32BU_P32BU 0

/* Limits */

#define FILE_SEGMENT_READ  (256*1024)
#define FILE_SEGMENT_WRITE (256*1024)

/* Internal */

/* Set to 1 to test having read_ahead implicitly for read_line */ 
#define ALWAYS_READ_LINE_AHEAD 0


/* Must not be possible to get from malloc()! */
#define FILE_FD_INVALID ((Sint)(-1))

#ifdef HAVE_CONFIG_H
#  include "config.h"
#endif
#include <stdlib.h>
#include "sys.h"
#include "erl_driver.h"
#include "erl_efile.h"
#include "erl_threads.h"
#include "zlib.h"
#include "gzio.h"
#include <ctype.h>
#include <sys/types.h>

void erl_exit(int n, char *fmt, ...);

static ErlDrvSysInfo sys_info;


/* #define TRACE 1 */
#ifdef TRACE
#    define TRACE_C(c) do { putchar(c); fflush(stdout); } while (0)
#    define TRACE_S(s) do { fputs((s), stdout); fflush(stdout); } while (0)
#    define TRACE_F(args) do { printf args ;fflush(stdout); } while (0)
#else
#    define TRACE_C(c) ((void)(0))
#    define TRACE_S(s) ((void)(0))
#    define TRACE_F(args) ((void)(0))
#endif


#ifdef USE_THREADS
#define IF_THRDS if (sys_info.async_threads > 0)
#ifdef HARDDEBUG /* HARDDEBUG in io.c is expected too */
#define TRACE_DRIVER fprintf(stderr, "Efile: ")
#else
#define TRACE_DRIVER
#endif
#define MUTEX_INIT(m, p) do { IF_THRDS { TRACE_DRIVER; (m = driver_pdl_create(p)); } } while (0)
#define MUTEX_LOCK(m)    do { IF_THRDS { TRACE_DRIVER; driver_pdl_lock(m);   } } while (0)
#define MUTEX_UNLOCK(m)  do { IF_THRDS { TRACE_DRIVER; driver_pdl_unlock(m); } } while (0)
#else
#define MUTEX_INIT(m, p)
#define MUTEX_LOCK(m)
#define MUTEX_UNLOCK(m)
#endif

#if 0
/* Experimental, for forcing all file operations to use the same thread. */
   static unsigned file_fixed_key = 1;
#  define KEY(desc) (&file_fixed_key)
#else
#  define KEY(desc) (&(desc)->key)
#endif


#ifdef FILENAMES_16BIT
#  define FILENAME_BYTELEN(Str) filename_len_16bit(Str)
#  define FILENAME_COPY(To,From) filename_cpy_16bit((To),(From)) 
#  define FILENAME_CHARSIZE 2

   static int filename_len_16bit(char *str) 
   {
       char *p = str;
       while(*p != '\0' || p[1] != '\0') {
	   p += 2;
       }
       return (p - str);
   }

   static void filename_cpy_16bit(char *to, char *from) 
   {
       while(*from != '\0' || from[1] != '\0') {
	   *to++ = *from++;
	   *to++ = *from++;
       }
       *to++ = *from++;
       *to++ = *from++;
   }

#else
#  define FILENAME_BYTELEN(Str) strlen(Str)
#  define FILENAME_COPY(To,From) strcpy(To,From) 
#  define FILENAME_CHARSIZE 1
#endif

#if     (MAXPATHLEN+1)*FILENAME_CHARSIZE+1 > BUFSIZ
#  define    RESBUFSIZE  ((MAXPATHLEN+1)*FILENAME_CHARSIZE+1)
#else
#  define    RESBUFSIZE  BUFSIZ
#endif




#define GET_TIME(i, b) \
    (i).year  = get_int32((b) + 0 * 4); \
    (i).month = get_int32((b) + 1 * 4); \
    (i).day   = get_int32((b) + 2 * 4); \
    (i).hour  = get_int32((b) + 3 * 4); \
    (i).minute = get_int32((b) + 4 * 4); \
    (i).second = get_int32((b) + 5 * 4)

#define PUT_TIME(i, b) \
  put_int32((i).year,  (b) + 0 * 4); \
  put_int32((i).month, (b) + 1 * 4); \
  put_int32((i).day,   (b) + 2 * 4); \
  put_int32((i).hour,  (b) + 3 * 4); \
  put_int32((i).minute,(b) + 4 * 4); \
  put_int32((i).second,(b) + 5 * 4)


#if ALWAYS_READ_LINE_AHEAD
#define DEFAULT_LINEBUF_SIZE 2048
#else
#define DEFAULT_LINEBUF_SIZE 512 /* Small, it's usually discarded anyway */ 
#endif

typedef unsigned char uchar;

static ErlDrvData file_start(ErlDrvPort port, char* command);
static int file_init(void);
static void file_stop(ErlDrvData);
static void file_ready_output(ErlDrvData data, ErlDrvEvent event);
static void file_output(ErlDrvData, char* buf, int len);
static int file_control(ErlDrvData, unsigned int command, 
			char* buf, int len, char **rbuf, int rlen);
static void file_timeout(ErlDrvData);
static void file_outputv(ErlDrvData, ErlIOVec*);
static void file_async_ready(ErlDrvData, ErlDrvThreadData);
static void file_flush(ErlDrvData);
static void file_stop_select(ErlDrvEvent event, void* _);



enum e_timer {timer_idle, timer_again, timer_write};

struct t_data;

typedef struct {
    SWord           fd;
    ErlDrvPort      port;
    unsigned int    key;      /* Async queue key */
    unsigned        flags;    /* Original flags from FILE_OPEN. */
    void          (*invoke)(void *);
    struct t_data  *d;
    void          (*free)(void *);
    struct t_data  *cq_head;  /* Queue of incoming commands */
    struct t_data  *cq_tail;  /* -""- */
    enum e_timer    timer_state;
    size_t          read_bufsize;
    ErlDrvBinary   *read_binp;
    size_t          read_offset;
    size_t          read_size;
    size_t          write_bufsize;
    unsigned long   write_delay;
    int             write_error;
    Efile_error     write_errInfo;
    ErlDrvPDL       q_mtx;    /* Mutex for the driver queue, known by the emulator. Also used for
				 mutual exclusion when accessing field(s) below. */
    size_t          write_buffered;
    ErlDrvTermData caller;      /* recipient of sync reply */
    /* sendfile call state to retry/resume on event */
    int command; /* same as d->command. for sendfile. TODO: this seems wrong */
    struct {
	int eagain;
	int out_fd;
	/* TODO: Use Sint64 instead? What about 32-bit off_t linux */
	off_t offset;
	size_t count;
	size_t chunksize;
	ErlDrvSInt64 written;
    } sendfile;
} file_descriptor;


static int reply_error(file_descriptor*, Efile_error* errInfo);

struct erl_drv_entry efile_driver_entry = {
    file_init,
    file_start,
    file_stop,
    file_output,
    NULL,
    file_ready_output,
    "efile",
    NULL,
    NULL,
    file_control,
    file_timeout,
    file_outputv,
    file_async_ready,
    file_flush,
    NULL,
    NULL,
    ERL_DRV_EXTENDED_MARKER,
    ERL_DRV_EXTENDED_MAJOR_VERSION,
    ERL_DRV_EXTENDED_MINOR_VERSION,
    ERL_DRV_FLAG_USE_PORT_LOCKING,
    NULL,
    NULL,
    file_stop_select
};



static int thread_short_circuit;

#define DRIVER_ASYNC(level, desc, f_invoke, data, f_free) \
if (thread_short_circuit >= (level)) { \
    (*(f_invoke))(data); \
    file_async_ready((ErlDrvData)(desc), (data)); \
} else { \
    driver_async((desc)->port, KEY(desc), (f_invoke), (data), (f_free)); \
}



struct t_pbuf_spec {
    Sint64 offset;
    size_t size;
};

struct t_pwritev {
    ErlDrvPort         port;
    ErlDrvPDL          q_mtx;
    size_t             size;
    size_t             free_size;
    unsigned           cnt;
    unsigned           n;
    struct t_pbuf_spec specs[1];
};

struct t_preadv {
    ErlIOVec eiov;
    unsigned n;
    unsigned cnt;
    size_t   size;
    Sint64   offsets[1];
};

#define READDIR_BUFSIZE (8*1024)
#if READDIR_BUFSIZE < (FILENAME_CHARSIZE*2*(MAXPATHLEN+1))
#  undef READDIR_BUFSIZE
#  define READDIR_BUFSIZE (FILENAME_CHARSIZE*2*(MAXPATHLEN+1))
#endif

struct t_readdir_buf {
    struct t_readdir_buf *next;
    char buf[READDIR_BUFSIZE];
};

struct t_data
{
    struct t_data *next;
    int            command;
    int            level;
    void         (*invoke)(void *);
    void         (*free)(void *);
    int            again;
    int            reply;
    int            result_ok;
    Efile_error    errInfo;
    int            flags;
    SWord          fd;
    /**/
    Efile_info        info;
    EFILE_DIR_HANDLE  dir_handle; /* Handle to open directory. */
    ErlDrvBinary     *bin;
    int               drive;
    size_t            n;
    /*off_t             offset;*/
    /*size_t            bytesRead; Bytes read from the file. */
    /**/
    union {
	struct {
	    Sint64 offset;
	    int    origin;
	    Sint64 location;
	} lseek;
	struct {
	    ErlDrvPort    port;
	    ErlDrvPDL     q_mtx;
	    size_t        size;
	    size_t        free_size;
	    size_t        reply_size;
	} writev;
	struct t_pwritev pwritev;
	struct t_preadv  preadv;
	struct {
	    ErlDrvBinary *binp;
	    size_t        bin_offset;
	    size_t        bin_size;
	    size_t        size;
	} read;
	struct {
	    ErlDrvBinary *binp; /* in - out */
	    size_t        read_offset; /* in - out */
	    size_t        read_size; /* in - out */
	    size_t        nl_pos; /* out */
	    short         nl_skip; /* out, 0 or 1 */
#if !ALWAYS_READ_LINE_AHEAD
	    short         read_ahead; /* in, bool */
#endif
	} read_line;
	struct {
	    ErlDrvBinary *binp;
	    int           size;
	    int           offset;
	} read_file;
	struct {
	    struct t_readdir_buf *first_buf;
	    struct t_readdir_buf *last_buf;
	} read_dir;
	struct {
	    Sint64 offset;
	    Sint64 length;
	    int advise;
	} fadvise;
	struct {
	    Sint64 newFileLength;
	} fallocate;
    } c;
    char b[1];
};



#define EF_ALLOC(S)		driver_alloc((S))
#define EF_REALLOC(P, S)	driver_realloc((P), (S))
#define EF_SAFE_ALLOC(S)	ef_safe_alloc((S))
#define EF_SAFE_REALLOC(P, S)	ef_safe_realloc((P), (S))
#define EF_FREE(P)		do { if((P)) driver_free((P)); } while(0)

static void *ef_safe_alloc(Uint s)
{
    void *p = EF_ALLOC(s);
    if (!p) erl_exit(1, "efile drv: Can't allocate %lu bytes of memory\n", (unsigned long)s);
    return p;
}

#if 0 /* Currently not used */

static void *ef_safe_realloc(void *op, Uint s)
{
    void *p = EF_REALLOC(op, s);
    if (!p) erl_exit(1, "efile drv: Can't reallocate %d bytes of memory\n", s);
    return p;
}

#endif

/*********************************************************************
 * ErlIOVec manipulation functions.
 */

/* char EV_CHAR(ErlIOVec *ev, int p, int q) */
#define EV_CHAR_P(ev, p, q)                   \
    (((char *)(ev)->iov[(q)].iov_base) + (p))

/* int EV_GET_CHAR(ErlIOVec *ev, char *p, int *pp, int *qp) */
#define EV_GET_CHAR(ev, p, pp, qp)                      \
    (*(pp)+1 <= (ev)->iov[*(qp)].iov_len                \
     ? (*(p) = *EV_CHAR_P(ev, *(pp), *(qp)),            \
        *(pp) = (    *(pp)+1 < (ev)->iov[*(qp)].iov_len \
                 ?   *(pp)+1                            \
                 : ((*(qp))++, 0)),                     \
        !0)                                             \
     : 0)

/* Uint32 EV_UINT32(ErlIOVec *ev, int p, int q)*/
#define EV_UINT32(ev, p, q) \
    ((Uint32) *(((unsigned char *)(ev)->iov[(q)].iov_base) + (p)))

/* int EV_GET_UINT32(ErlIOVec *ev, Uint32 *p, int *pp, int *qp) */
#define EV_GET_UINT32(ev, p, pp, qp)                      \
    (*(pp)+4 <= (ev)->iov[*(qp)].iov_len                  \
     ? (*(p) = (EV_UINT32(ev, *(pp),   *(qp)) << 24)      \
             | (EV_UINT32(ev, *(pp)+1, *(qp)) << 16)      \
             | (EV_UINT32(ev, *(pp)+2, *(qp)) << 8)       \
             | (EV_UINT32(ev, *(pp)+3, *(qp))),           \
        *(pp) = (    *(pp)+4 < (ev)->iov[*(qp)].iov_len   \
                 ?   *(pp)+4                              \
                 : ((*(qp))++, 0)),                       \
        !0)                                               \
     : 0)

/* Uint64 EV_UINT64(ErlIOVec *ev, int p, int q)*/
#define EV_UINT64(ev, p, q) \
    ((Uint64) *(((unsigned char *)(ev)->iov[(q)].iov_base) + (p)))

/* int EV_GET_UINT64(ErlIOVec *ev, Uint32 *p, int *pp, int *qp) */
#define EV_GET_UINT64(ev, p, pp, qp)                      \
    (*(pp)+8 <= (ev)->iov[*(qp)].iov_len                  \
     ? (*(p) = (EV_UINT64(ev, *(pp),   *(qp)) << 56)      \
             | (EV_UINT64(ev, *(pp)+1, *(qp)) << 48)      \
             | (EV_UINT64(ev, *(pp)+2, *(qp)) << 40)      \
             | (EV_UINT64(ev, *(pp)+3, *(qp)) << 32)      \
             | (EV_UINT64(ev, *(pp)+4, *(qp)) << 24)      \
             | (EV_UINT64(ev, *(pp)+5, *(qp)) << 16)      \
             | (EV_UINT64(ev, *(pp)+6, *(qp)) << 8)       \
             | (EV_UINT64(ev, *(pp)+7, *(qp))),           \
        *(pp) = (    *(pp)+8 < (ev)->iov[*(qp)].iov_len   \
                 ?   *(pp)+8                              \
                 : ((*(qp))++, 0)),                       \
        !0)                                               \
     : 0)



#if 0

static void ev_clear(ErlIOVec *ev) {
    ASSERT(ev);
    ev->size = 0;
    ev->vsize = 0;
    ev->iov = NULL;
    ev->binv = NULL;
}

/* Assumes that ->iov and ->binv were allocated with sys_alloc().
 */
static void ev_free(ErlIOVec *ev) {
    if (! ev) {
	return;
    }
    if (ev->vsize > 0) {
	int i;
	ASSERT(ev->iov);
	ASSERT(ev->binv);
	for (i = 0; i < ev->vsize; i++) {
	    if (ev->binv[i]) {
		driver_free_binary(ev->binv[i]);
	    }
	}
	EF_FREE(ev->iov);
	EF_FREE(ev->binv);
    }
}

/* Copy the contents from source to dest.
 * Data in binaries is not copied, just the pointers; 
 * and refc is incremented.
 */
static ErlIOVec *ev_copy(ErlIOVec *dest, ErlIOVec *source) {
    int *ip;
    ASSERT(dest);
    ASSERT(source);
    if (source->vsize == 0) {
	/* Empty source */
	ev_clear(dest);
	return dest;
    }
    /* Allocate ->iov and ->binv */
    dest->iov = EF_ALLOC(sizeof(*dest->iov) * source->vsize);
    if (! dest->iov) {
	return NULL;
    }
    dest->binv = EF_ALLOC(sizeof(*dest->binv) * source->vsize);
    if (! dest->binv) {
	EF_FREE(dest->iov);
	return NULL;
    }
    dest->size = source->size;
    /* Copy one vector element at the time. 
     * Use *ip as an alias for dest->vsize to improve readabiliy.
     * Keep dest consistent in every iteration by using 
     * dest->vsize==*ip as loop variable.
     */
    for (ip = &dest->vsize, *ip = 0;  *ip < source->vsize;  (*ip)++) {
	if (source->iov[*ip].iov_len == 0) {
	    /* Empty vector element */
	    dest->iov[*ip].iov_len = 0;
	    dest->iov[*ip].iov_base = NULL;
	    dest->binv[*ip] = NULL;
	} else {
	    /* Non empty vector element */
	    if (source->binv[*ip]) {
		/* Contents in binary - copy pointers and increment refc */
		dest->iov[*ip] = source->iov[*ip];
		dest->binv[*ip] = source->binv[*ip];
		driver_binary_inc_refc(source->binv[*ip]);
	    } else {
		/* Contents not in binary - allocate new binary and copy data */
		if (! (dest->binv[*ip] = 
		       driver_alloc_binary(source->iov[*ip].iov_len))) {
		    goto failed;
		}
		sys_memcpy(dest->binv[*ip]->orig_bytes,
			   source->iov[*ip].iov_base,
			   source->iov[*ip].iov_len);
		dest->iov[*ip].iov_base = dest->binv[*ip]->orig_bytes;
		dest->iov[*ip].iov_len = source->iov[*ip].iov_len;
	    }
	}
    }
    return dest;
 failed:
    ev_free(dest);
    return NULL;
}

#endif



/*********************************************************************
 * Command queue functions
 */

static void cq_enq(file_descriptor *desc, struct t_data *d) {
    ASSERT(d);
    if (desc->cq_head) {
	ASSERT(desc->cq_tail);
	ASSERT(!desc->cq_tail->next);
	desc->cq_tail = desc->cq_tail->next = d;
    } else {
	ASSERT(desc->cq_tail == NULL);
	desc->cq_head = desc->cq_tail = d;
    }
    d->next = NULL;
}

static struct t_data *cq_deq(file_descriptor *desc) {
    struct t_data *d = desc->cq_head;
    ASSERT(d || (!d && !desc->cq_tail));
    if (d) {
	ASSERT(!d->next || (d->next && desc->cq_tail != d));
	if ((desc->cq_head = d->next) == NULL) {
	    ASSERT(desc->cq_tail == d);
	    desc->cq_tail = NULL;
	}
    }	
    return d;
}


/*********************************************************************
 * Command queue functions
 */

static ErlDrvTermData am_ok;
static ErlDrvTermData am_error;
static ErlDrvTermData am_efile_reply;

#define INIT_ATOM(NAME) am_ ## NAME = driver_mk_atom(#NAME)

#define LOAD_ATOM_CNT 2
#define LOAD_ATOM(vec, i, atom) \
  (((vec)[(i)] = ERL_DRV_ATOM), \
  ((vec)[(i)+1] = (atom)), \
  ((i)+LOAD_ATOM_CNT))

#define LOAD_INT_CNT 2
#define LOAD_INT(vec, i, val) \
  (((vec)[(i)] = ERL_DRV_INT), \
  ((vec)[(i)+1] = (ErlDrvTermData)(val)), \
  ((i)+LOAD_INT_CNT))

#define LOAD_INT64_CNT 2
#define LOAD_INT64(vec, i, val) \
  (((vec)[(i)] = ERL_DRV_INT64), \
  ((vec)[(i)+1] = (ErlDrvTermData)(val)), \
  ((i)+LOAD_INT64_CNT))

#define LOAD_PORT_CNT 2
#define LOAD_PORT(vec, i, port) \
  (((vec)[(i)] = ERL_DRV_PORT), \
  ((vec)[(i)+1] = (port)), \
  ((i)+LOAD_PORT_CNT))

#define LOAD_PID_CNT 2
#define LOAD_PID(vec, i, pid) \
  (((vec)[(i)] = ERL_DRV_PID), \
  ((vec)[(i)+1] = (pid)), \
  ((i)+LOAD_PID_CNT))

#define LOAD_TUPLE_CNT 2
#define LOAD_TUPLE(vec, i, size) \
  (((vec)[(i)] = ERL_DRV_TUPLE), \
  ((vec)[(i)+1] = (size)), \
  ((i)+LOAD_TUPLE_CNT))

/* send:
**   {efile_reply, Pid, Port, {ok, int64()}}
*/

static int ef_send_ok_int64(file_descriptor *desc, ErlDrvTermData caller,
			    ErlDrvSInt64 *n)
{
    ErlDrvTermData spec[2*LOAD_ATOM_CNT + LOAD_PID_CNT + LOAD_PORT_CNT
			+ LOAD_INT64_CNT + 2*LOAD_TUPLE_CNT];
    int i = 0;

    i = LOAD_ATOM(spec, i, am_efile_reply);
    i = LOAD_PID(spec, i, caller);
    i = LOAD_PORT(spec, i, driver_mk_port(desc->port));
    i = LOAD_ATOM(spec, i, am_ok);
    i = LOAD_INT64(spec, i, n);
    i = LOAD_TUPLE(spec, i, 2);
    i = LOAD_TUPLE(spec, i, 4);
    ASSERT(i == sizeof(spec)/sizeof(*spec));

    return driver_send_term(desc->port, caller, spec, i);
}

static ErlDrvTermData error_atom(int err)
{
    char errstr[256];
    char* s;
    char* t;

    for (s = erl_errno_id(err), t = errstr; *s; s++, t++)
	*t = tolower(*s);
    *t = '\0';
    return driver_mk_atom(errstr);
}

/* send:
**   {efile_reply, Pid, Port, {error, posix_error()}
*/

static int ef_send_posix_error(file_descriptor *desc, ErlDrvTermData caller,
			       int e)
{
    ErlDrvTermData spec[3*LOAD_ATOM_CNT + LOAD_PID_CNT + LOAD_PORT_CNT
			+ 2*LOAD_TUPLE_CNT];
    int i = 0;

    i = LOAD_ATOM(spec, i, am_efile_reply);
    i = LOAD_PID(spec, i, caller);
    i = LOAD_PORT(spec, i, driver_mk_port(desc->port));
    i = LOAD_ATOM(spec, i, am_error);
    /* TODO: safe? set of error codes should be limited and safe */
    i = LOAD_ATOM(spec, i, error_atom(e));
    i = LOAD_TUPLE(spec, i, 2);
    i = LOAD_TUPLE(spec, i, 4);
    ASSERT(i == sizeof(spec)/sizeof(*spec));

    desc->caller = 0;
    return driver_send_term(desc->port, caller, spec, i);
}

/*********************************************************************
 * Driver entry point -> init
 */
static int 
file_init(void)
{
    char buf[21]; /* enough to hold any 64-bit integer */
    size_t bufsz = sizeof(buf);
    thread_short_circuit = (erl_drv_getenv("ERL_EFILE_THREAD_SHORT_CIRCUIT",
					   buf,
					   &bufsz) == 0
			    ? atoi(buf)
			    : 0);
    driver_system_info(&sys_info, sizeof(ErlDrvSysInfo));

    INIT_ATOM(ok);
    INIT_ATOM(error);
    INIT_ATOM(efile_reply);

    return 0;
}

/*********************************************************************
 * Driver entry point -> start
 */
static ErlDrvData 
file_start(ErlDrvPort port, char* command) 

{
    file_descriptor* desc;

    if ((desc = (file_descriptor*) EF_ALLOC(sizeof(file_descriptor)))
	== NULL) {
	errno = ENOMEM;
	return ERL_DRV_ERROR_ERRNO;
    }
    desc->fd = FILE_FD_INVALID;
    desc->port = port;
    desc->key = (unsigned int) (UWord) port;
    desc->flags = 0;
    desc->invoke = NULL;
    desc->d = NULL;
    desc->free = NULL;
    desc->cq_head = NULL;
    desc->cq_tail = NULL;
    desc->timer_state = timer_idle;
    desc->read_bufsize = 0;
    desc->read_binp = NULL;
    desc->read_offset = 0;
    desc->read_size = 0;
    desc->write_delay = 0L;
    desc->write_bufsize = 0;
    desc->write_error = 0;
    MUTEX_INIT(desc->q_mtx, port); /* Refc is one, referenced by emulator now */
    desc->write_buffered = 0;
    return (ErlDrvData) desc;
}

static void free_data(void *data)
{
    EF_FREE(data);
}

static void do_close(int flags, SWord fd) {
    if (flags & EFILE_COMPRESSED) {
	erts_gzclose((gzFile)(fd));
    } else {
	efile_closefile((int) fd);
    }
}

static void invoke_close(void *data)
{
    struct t_data *d = (struct t_data *) data;
    d->again = 0;
    do_close(d->flags, d->fd);
}

/*********************************************************************
 * Driver entry point -> stop
 */
static void 
file_stop(ErlDrvData e)
{
    file_descriptor* desc = (file_descriptor*)e;

    TRACE_C('p');

    if (desc->fd != FILE_FD_INVALID) {
	do_close(desc->flags, desc->fd);
	desc->fd = FILE_FD_INVALID;
	desc->flags = 0;
    }
    if (desc->read_binp) {
	driver_free_binary(desc->read_binp);
    }
    EF_FREE(desc);
}


/*
 * Sends back an error reply to Erlang.
 */

static void reply_posix_error(file_descriptor *desc, int posix_errno) {
    char response[256];		/* Response buffer. */
    char* s;
    char* t;
    
    /*
     * Contents of buffer sent back:
     *
     * +-----------------------------------------+
     * | FILE_RESP_ERROR | Posix error id string |
     * +-----------------------------------------+
     */

    TRACE_C('E');

    response[0] = FILE_RESP_ERROR;
    for (s = erl_errno_id(posix_errno), t = response+1; *s; s++, t++)
	*t = tolower(*s);
    driver_output2(desc->port, response, t-response, NULL, 0);
}

static void reply_Uint_posix_error(file_descriptor *desc, Uint num, 
				   int posix_errno) {
    char response[256];		/* Response buffer. */
    char* s;
    char* t;
    
    /*
     * Contents of buffer sent back:
     *
     * +----------------------------------------------------------------------+
     * | FILE_RESP_NUMERR | 64-bit number (big-endian) | Posix error id string |
     * +----------------------------------------------------------------------+
     */

    TRACE_C('N');

    response[0] = FILE_RESP_NUMERR;
#if SIZEOF_VOID_P == 4 || HALFWORD_HEAP
    put_int32(0, response+1);
#else
    put_int32(num>>32, response+1);
#endif
    put_int32((Uint32)num, response+1+4);
    for (s = erl_errno_id(posix_errno), t = response+1+4+4; *s; s++, t++)
	*t = tolower(*s);
    driver_output2(desc->port, response, t-response, NULL, 0);
}



static int reply_error(file_descriptor *desc, 
		       Efile_error *errInfo) /* The error codes. */
{
    reply_posix_error(desc, errInfo->posix_errno);
    return 0;
}

static int reply_Uint_error(file_descriptor *desc, Uint num, 
			    Efile_error *errInfo) /* The error codes. */
{
    reply_Uint_posix_error(desc, num, errInfo->posix_errno);
    return 0;
}

static int reply_ok(file_descriptor *desc) {
    char c = FILE_RESP_OK;

    driver_output2(desc->port, &c, 1, NULL, 0);
    return 0;
}

static int reply(file_descriptor *desc, int ok, Efile_error *errInfo) {
    if (!ok) {
	reply_error(desc, errInfo);
    } else {
	TRACE_C('K');
	reply_ok(desc);
    }
    return 0;
}

static int reply_Uint(file_descriptor *desc, Uint result) {
    char tmp[1+4+4];

    /*
     * Contents of buffer sent back:
     *
     * +-----------------------------------------------+
     * | FILE_RESP_NUMBER | 64-bit number (big-endian) |
     * +-----------------------------------------------+
     */

    TRACE_C('R');

    tmp[0] = FILE_RESP_NUMBER;
#if SIZEOF_VOID_P == 4 || HALFWORD_HEAP
    put_int32(0, tmp+1);
#else
    put_int32(result>>32, tmp+1);
#endif
    put_int32((Uint32)result, tmp+1+4);
    driver_output2(desc->port, tmp, sizeof(tmp), NULL, 0);
    return 0;
}

static int reply_Sint64(file_descriptor *desc, Sint64 result) {
    char tmp[1+4+4];

    /*
     * Contents of buffer sent back:
     *
     * +-----------------------------------------------+
     * | FILE_RESP_NUMBER | 64-bit number (big-endian) |
     * +-----------------------------------------------+
     */

    TRACE_C('R');

    tmp[0] = FILE_RESP_NUMBER;
    put_int64(result, tmp+1);
    driver_output2(desc->port, tmp, sizeof(tmp), NULL, 0);
    return 0;
}

#if 0
static void reply_again(file_descriptor *desc) {
    char tmp[1];
    tmp[0] = FILE_RESP_AGAIN;
    driver_output2(desc->port, tmp, sizeof(tmp), NULL, 0);
}
#endif

static void reply_ev(file_descriptor *desc, char response, ErlIOVec *ev) {
    char tmp[1];
    /* Data arriving at the Erlang process:
     * [Response, Binary0, Binary1, .... | BinaryN-1]
     */
    tmp[0] = response;
    driver_outputv(desc->port, tmp, sizeof(tmp), ev, 0);
}

static void reply_data(file_descriptor *desc, 
		       ErlDrvBinary *binp, size_t offset, size_t len) {
    char header[1+4+4];
    /* Data arriving at the Erlang process:
     * [?FILE_RESP_DATA, 64-bit length (big-endian) | Data]
     */
    header[0] = FILE_RESP_DATA;
#if SIZEOF_SIZE_T == 4
    put_int32(0, header+1);
#else
    put_int32(len>>32, header+1);
#endif
    put_int32((Uint32)len, header+1+4);
    driver_output_binary(desc->port, header, sizeof(header),
			 binp, offset, len);
}

static void reply_buf(file_descriptor *desc, char *buf, size_t len) {
    char header[1+4+4];
    /* Data arriving at the Erlang process:
     * [?FILE_RESP_DATA, 64-bit length (big-endian) | Data]
     */
    header[0] = FILE_RESP_DATA;
#if SIZEOF_SIZE_T == 4
    put_int32(0, header+1);
#else
    put_int32(len>>32, header+1);
#endif
    put_int32((Uint32)len, header+1+4);
    driver_output2(desc->port, header, sizeof(header), buf, len);
}

static int reply_eof(file_descriptor *desc) {
    char c = FILE_RESP_EOF;

    driver_output2(desc->port, &c, 1, NULL, 0);
    return 0;
}


 
static void invoke_name(void *data, int (*f)(Efile_error *, char *))
{
    struct t_data *d = (struct t_data *) data;
    char *name = (char *) d->b;

    d->again = 0;
    d->result_ok = (*f)(&d->errInfo, name);
}

static void invoke_mkdir(void *data)
{
    invoke_name(data, efile_mkdir);
}

static void invoke_rmdir(void *data)
{
    invoke_name(data, efile_rmdir);
}

static void invoke_delete_file(void *data)
{
    invoke_name(data, efile_delete_file);
}

static void invoke_chdir(void *data)
{
    invoke_name(data, efile_chdir);
}

static void invoke_fdatasync(void *data)
{
    struct t_data *d = (struct t_data *) data;
    int fd = (int) d->fd;

    d->again = 0;
    d->result_ok = efile_fdatasync(&d->errInfo, fd);
}

static void invoke_fsync(void *data)
{
    struct t_data *d = (struct t_data *) data;
    int fd = (int) d->fd;

    d->again = 0;
    d->result_ok = efile_fsync(&d->errInfo, fd);
}

static void invoke_truncate(void *data)
{
    struct t_data *d = (struct t_data *) data;
    int fd = (int) d->fd;

    d->again = 0;
    d->result_ok = efile_truncate_file(&d->errInfo, &fd, d->flags);
}

static void invoke_read(void *data)
{
    struct t_data *d = (struct t_data *) data;
    int status, segment;
    size_t size, read_size;

    segment = d->again && d->c.read.bin_size >= 2*FILE_SEGMENT_READ;
    if (segment) {
	size = FILE_SEGMENT_READ;
    } else {
	size = d->c.read.bin_size;
    }
    read_size = size;
    if (d->flags & EFILE_COMPRESSED) {
	read_size = erts_gzread((gzFile)d->fd, 
				d->c.read.binp->orig_bytes + d->c.read.bin_offset,
				size);
	status = (read_size != -1);
	if (!status) {
	    d->errInfo.posix_errno = EIO;
	}
    } else {
	status = efile_read(&d->errInfo, d->flags, (int) d->fd,
			    d->c.read.binp->orig_bytes + d->c.read.bin_offset,
			    size,
			    &read_size);
    }
    if ( (d->result_ok = status)) {
	ASSERT(read_size <= size);
	d->c.read.bin_offset += read_size;
	if (read_size < size || !segment) {
	    d->c.read.bin_size = 0;
	    d->again = 0;
	} else {
	    d->c.read.bin_size -= read_size;
	}
    } else {
	d->again = 0;
    }
}

static void free_read(void *data)
{
    struct t_data *d = (struct t_data *) data;

    driver_free_binary(d->c.read.binp);
    EF_FREE(d);
}

static void invoke_read_line(void *data)
{
    struct t_data *d = (struct t_data *) data;
    int status;
    size_t read_size;
    int local_loop = (d->again == 0);

    do {
	size_t size = (d->c.read_line.binp)->orig_size - 
	    d->c.read_line.read_offset - d->c.read_line.read_size;
	if (size == 0) {
	    /* Need more place */
	    size_t need = (d->c.read_line.read_size >= DEFAULT_LINEBUF_SIZE) ? 
		d->c.read_line.read_size + DEFAULT_LINEBUF_SIZE : DEFAULT_LINEBUF_SIZE;
	    ErlDrvBinary   *newbin = driver_alloc_binary(need);
	    if (newbin == NULL) {
		d->result_ok = 0;
		d->errInfo.posix_errno = ENOMEM;
		d->again = 0;
		break;
	    }
	    memcpy(newbin->orig_bytes, (d->c.read_line.binp)->orig_bytes + d->c.read_line.read_offset,  
		   d->c.read_line.read_size);
	    driver_free_binary(d->c.read_line.binp);
	    d->c.read_line.binp = newbin;
	    d->c.read_line.read_offset = 0;
	    size = need - d->c.read_line.read_size;
	}
	if (d->flags & EFILE_COMPRESSED) {
	    read_size = erts_gzread((gzFile)d->fd, 
				    d->c.read_line.binp->orig_bytes + 
				    d->c.read_line.read_offset + d->c.read_line.read_size,
				    size);
	    status = (read_size != -1);
	    if (!status) {
		d->errInfo.posix_errno = EIO;
	    }
	} else {
	    status = efile_read(&d->errInfo, d->flags, (int) d->fd,
				d->c.read_line.binp->orig_bytes + 
				d->c.read_line.read_offset + d->c.read_line.read_size,
				size,
				&read_size);
	}
	if ( (d->result_ok = status)) {
	    void *nl_ptr = memchr((d->c.read_line.binp)->orig_bytes + 
				  d->c.read_line.read_offset + d->c.read_line.read_size,'\n',read_size);
	    ASSERT(read_size <= size);
	    d->c.read_line.read_size += read_size;
	    if (nl_ptr != NULL) {
		/* If found, we're done */
		d->c.read_line.nl_pos = ((char *) nl_ptr) - 
		    ((char *) ((d->c.read_line.binp)->orig_bytes)) + 1;
		if (d->c.read_line.nl_pos > 1 &&
		    *(((char *) nl_ptr) - 1) == '\r') {
		    --d->c.read_line.nl_pos;
		    *(((char *) nl_ptr) - 1) = '\n';
		    d->c.read_line.nl_skip = 1;
		} else {
		    d->c.read_line.nl_skip = 0;
		}
		d->again = 0;
#if !ALWAYS_READ_LINE_AHEAD
		if (!(d->c.read_line.read_ahead)) {
		    /* Ouch! Undo buffering... */
		    size_t too_much = d->c.read_line.read_size - d->c.read_line.nl_skip - 
			(d->c.read_line.nl_pos - d->c.read_line.read_offset);
		    d->c.read_line.read_size -= too_much;
		    ASSERT(d->c.read_line.read_size >= 0);
		    if (d->flags & EFILE_COMPRESSED) {
			Sint64 location = erts_gzseek((gzFile)d->fd, 
						      -((Sint64) too_much), EFILE_SEEK_CUR);
			if (location == -1) {
			    d->result_ok = 0;
			    d->errInfo.posix_errno = errno;
			}
		    } else {
			Sint64 location;
			d->result_ok = efile_seek(&d->errInfo, (int) d->fd, 
						-((Sint64) too_much), EFILE_SEEK_CUR,
						&location);
		    }
		}
#endif
		break;
	    } else if (read_size == 0) {
		d->c.read_line.nl_pos = 
		    d->c.read_line.read_offset + d->c.read_line.read_size;
		d->c.read_line.nl_skip = 0;
		d->again = 0;
		break;
	    }
	} else {
	    d->again = 0;
	    break;
	}
    } while (local_loop);
}

static void free_read_line(void *data)
{
    struct t_data *d = (struct t_data *) data;

    driver_free_binary(d->c.read_line.binp);
    EF_FREE(d);
}

static void invoke_read_file(void *data)
{
    struct t_data *d = (struct t_data *) data;
    size_t read_size;
    int chop;
    
    if (! d->c.read_file.binp) { /* First invocation only */
	int fd;
	Sint64 size;
	
	if (! (d->result_ok = 
	       efile_openfile(&d->errInfo, d->b, 
			      EFILE_MODE_READ, &fd, &size))) {
	    goto done;
	}
	d->fd = fd;
	d->c.read_file.size = (int) size;
	if (size < 0 || size != d->c.read_file.size ||
	    ! (d->c.read_file.binp = 
	       driver_alloc_binary(d->c.read_file.size))) {
	    d->result_ok = 0;
	    d->errInfo.posix_errno = ENOMEM;
	    goto close;
	}
	d->c.read_file.offset = 0;
    }
    /* Invariant: d->c.read_file.size >= d->c.read_file.offset */
    
    read_size = (size_t) (d->c.read_file.size - d->c.read_file.offset);
    if (! read_size) goto close;
    chop = d->again && read_size >= FILE_SEGMENT_READ*2;
    if (chop) read_size = FILE_SEGMENT_READ;
    d->result_ok = 
	efile_read(&d->errInfo, 
		   EFILE_MODE_READ, 
		   (int) d->fd, 
		   d->c.read_file.binp->orig_bytes + d->c.read_file.offset,
		   read_size, 
		   &read_size);
    if (d->result_ok) {
	d->c.read_file.offset += read_size;
	if (chop) return; /* again */
    }
 close:
    efile_closefile((int) d->fd);
 done:
    d->again = 0;
}

static void free_read_file(void *data)
{
    struct t_data *d = (struct t_data *) data;

    if (d->c.read_file.binp) driver_free_binary(d->c.read_file.binp);
    EF_FREE(d);
}



static void invoke_preadv(void *data)
{
    struct t_data   *d = (struct t_data *) data;
    struct t_preadv *c = &d->c.preadv;
    ErlIOVec        *ev = &c->eiov;
    size_t           bytes_read_so_far = 0;
    unsigned char   *p = (unsigned char *)ev->iov[0].iov_base + 4+4+8*c->cnt;

    while (c->cnt < c->n) {
	size_t read_size = ev->iov[1 + c->cnt].iov_len - c->size;
	size_t bytes_read = 0;
	int chop = d->again 
	    && bytes_read_so_far + read_size >= 2*FILE_SEGMENT_READ;
	if (chop) {
	    ASSERT(bytes_read_so_far < FILE_SEGMENT_READ);
	    read_size = FILE_SEGMENT_READ + FILE_SEGMENT_READ/2
		- bytes_read_so_far;
	}
	if ( (d->result_ok 
	      = efile_pread(&d->errInfo, 
			    (int) d->fd,
			    c->offsets[c->cnt] + c->size,
			    ev->iov[1 + c->cnt].iov_base + c->size,
			    read_size,
			    &bytes_read))) {
	    bytes_read_so_far += bytes_read;
	    if (chop && bytes_read == read_size) {
		c->size += bytes_read;
		return;
	    }
	    ASSERT(bytes_read <= read_size);
	    ev->iov[1 + c->cnt].iov_len = bytes_read + c->size;
	    ev->size += bytes_read + c->size;
	    put_int64(bytes_read + c->size, p); p += 8;
	    c->size = 0;
	    c->cnt++;
	    if (d->again 
		&& bytes_read_so_far >= FILE_SEGMENT_READ
		&& c->cnt < c->n) {
		return;
	    }
	} else {
	    /* In case of a read error, ev->size will not be correct,
	     * which does not matter since no read data is returned
	     * to Erlang.
	     */
	    break;
	}
    }					
    d->again = 0;
}

static void free_preadv(void *data) {
    struct t_data *d = data;
    int            i;
    ErlIOVec      *ev = &d->c.preadv.eiov;
    
    for(i = 0; i < ev->vsize; i++) {
	driver_free_binary(ev->binv[i]);
    }
    EF_FREE(d);
}

static void invoke_ipread(void *data)
{
    struct t_data   *d = data;
    struct t_preadv *c = &d->c.preadv;
    ErlIOVec        *ev = &c->eiov;
    size_t bytes_read = 0;
    char buf[2*sizeof(Uint32)];
    Uint32 offset, size;
    
    /* Read indirection header */
    if (! efile_pread(&d->errInfo, (int) d->fd, c->offsets[0], 
		      buf, sizeof(buf), &bytes_read)) {
	goto error;
    }
    if (bytes_read != sizeof(buf)) goto done; /* eof */
    size = get_int32(buf);
    offset = get_int32(buf+4);
    if (size > c->size) goto done; /* eof */
    c->n = 1;
    c->cnt = 0;
    c->size = 0;
    c->offsets[0] = offset;
    if (! (ev->binv[0] = driver_alloc_binary(3*8))) {
	d->errInfo.posix_errno = ENOMEM;
	goto error;
    }
    ev->vsize = 1;
    ev->iov[0].iov_len = 3*8;
    ev->iov[0].iov_base = ev->binv[0]->orig_bytes;
    ev->size = ev->iov[0].iov_len;
    put_int64(offset, ev->iov[0].iov_base);
    put_int64(size, ((char *)ev->iov[0].iov_base) + 2*8);
    if (size == 0) {
	put_int64(size, ((char *)ev->iov[0].iov_base) + 8);
	goto done;
    }
    if (! (ev->binv[1] = driver_alloc_binary(size))) {
	d->errInfo.posix_errno = ENOMEM;
	goto error;
    }
    ev->vsize = 2;
    ev->iov[1].iov_len = size;
    ev->iov[1].iov_base = ev->binv[1]->orig_bytes;
    /* Read data block */
    d->invoke = invoke_preadv;
    invoke_preadv(data);
    return;
 error:
    d->result_ok = 0;
    d->again = 0;
    return;
 done:
    d->result_ok = !0;
    d->again = 0;
}

/* invoke_writev and invoke_pwritev are the only thread functions that
 * access non-thread data i.e the port queue and a mutex in the port
 * structure that is used to lock the port queue.
 *
 * The port will normally not be terminated until the port queue is
 * empty, but if the port is killed, i.e., exit(Port, kill) is called,
 * it will terminate regardless of the port queue state. When the
 * port is invalid driver_peekq() returns NULL and set the size to -1,
 * and driver_sizeq() returns -1.
 */

static void invoke_writev(void *data) {
    struct t_data *d = (struct t_data *) data;
    SysIOVec      *iov0;
    SysIOVec      *iov;
    int            iovlen;
    int            iovcnt;
    size_t         size;
    size_t         p;
    int            segment;

    segment = d->again && d->c.writev.size >= 2*FILE_SEGMENT_WRITE;
    if (segment) {
	size = FILE_SEGMENT_WRITE;
    } else {
	size = d->c.writev.size;
    }

    /* Copy the io vector to avoid locking the port que while writing */
    MUTEX_LOCK(d->c.writev.q_mtx); /* Lock before accessing the port queue */
    iov0 = driver_peekq(d->c.writev.port, &iovlen);

    /* Calculate iovcnt */
    for (p = 0, iovcnt = 0;
	 p < size && iovcnt < iovlen;
	 p += iov0[iovcnt++].iov_len)
	;
    iov = EF_SAFE_ALLOC(sizeof(SysIOVec)*iovcnt);
    memcpy(iov,iov0,iovcnt*sizeof(SysIOVec));
    MUTEX_UNLOCK(d->c.writev.q_mtx);
    /* Let go of lock until we deque from original vector */

    if (iovlen > 0) {
	ASSERT(iov[iovcnt-1].iov_len > p - size);
	iov[iovcnt-1].iov_len -= p - size;
	if (d->flags & EFILE_COMPRESSED) {
	    int i, status = 1;
	    for (i = 0; i < iovcnt; i++) {
		if (iov[i].iov_base && iov[i].iov_len > 0) {
		    /* Just in case, I do not know what gzwrite does
		     * with errno.
		     */
		    errno = EINVAL; 
		    if (! (status = 
			   erts_gzwrite((gzFile)d->fd, 
					iov[i].iov_base,
					iov[i].iov_len)) == iov[i].iov_len) {
			d->errInfo.posix_errno =
			    d->errInfo.os_errno = errno; /* XXX Correct? */
			break;
		    }
		}
	    }
	    d->result_ok = status;
	} else {
	    d->result_ok = efile_writev(&d->errInfo, 
					d->flags, (int) d->fd,
					iov, iovcnt, size);
	}
    } else if (iovlen == 0) {
	d->result_ok = 1;
    }
    else { /* Port has terminated */
	d->result_ok = 0;
	d->errInfo.posix_errno = d->errInfo.os_errno = EINVAL;
    }
    EF_FREE(iov);

    d->c.writev.free_size = size;
    d->c.writev.size -= size;
    if (! d->result_ok) {
	d->again = 0;
    } else {
	if (! segment) {
	    d->again = 0;
	}
	TRACE_F(("w%lu", (unsigned long)size));

    }
}

static void free_writev(void *data) {
    struct t_data *d = data;
    MUTEX_LOCK(d->c.writev.q_mtx);
    driver_deq(d->c.writev.port, d->c.writev.size + d->c.writev.free_size);
    MUTEX_UNLOCK(d->c.writev.q_mtx);
    EF_FREE(d);
}

static void invoke_pwd(void *data)
{
    struct t_data *d = (struct t_data *) data;

    d->again = 0;
    d->result_ok = efile_getdcwd(&d->errInfo,d->drive, d->b+1,
				 RESBUFSIZE-1);
}

static void invoke_readlink(void *data)
{
    struct t_data *d = (struct t_data *) data;
    char resbuf[RESBUFSIZE];	/* Result buffer. */

    d->again = 0;
    d->result_ok = efile_readlink(&d->errInfo, d->b, resbuf+1,
				  RESBUFSIZE-1);
    if (d->result_ok != 0)
	FILENAME_COPY((char *) d->b + 1, resbuf+1);
}

static void invoke_altname(void *data)
{
    struct t_data *d = (struct t_data *) data;
    char resbuf[RESBUFSIZE];	/* Result buffer. */

    d->again = 0;
    d->result_ok = efile_altname(&d->errInfo, d->b, resbuf+1,
				  RESBUFSIZE-1);
    if (d->result_ok != 0)
	FILENAME_COPY((char *) d->b + 1, resbuf+1);
}

static void invoke_pwritev(void *data) {
    struct t_data    *d = (struct t_data *) data;
    SysIOVec         *iov0;
    SysIOVec         *iov;
    int               iovlen;
    int               iovcnt;
    struct t_pwritev *c = &d->c.pwritev;
    size_t            p;
    int               segment;
    size_t            size, write_size;

    segment = d->again && c->size >= 2*FILE_SEGMENT_WRITE;
    if (segment) {
	size = FILE_SEGMENT_WRITE;
    } else {
	size = c->size;
    }
    d->result_ok = !0;
    p = 0;
    /* Lock the queue just for a while, we don't want it locked during write */
    MUTEX_LOCK(c->q_mtx);
    iov0 = driver_peekq(c->port, &iovlen);
    iov = EF_SAFE_ALLOC(sizeof(SysIOVec)*iovlen);
    memcpy(iov,iov0,sizeof(SysIOVec)*iovlen);
    MUTEX_UNLOCK(c->q_mtx);

    if (iovlen < 0)
	goto error; /* Port terminated */
    for (iovcnt = 0, c->free_size = 0;
	 c->cnt < c->n && iovcnt < iovlen && c->free_size < size;
	 c->cnt++) {
	int chop;
	write_size = c->specs[c->cnt].size;
	if (iov[iovcnt].iov_len - p < write_size) {
	    /* Mismatch between pos/size spec and what is queued */
	    d->errInfo.posix_errno = EINVAL;
	    d->result_ok = 0;
	    d->again = 0;
	    goto done;
	}
	chop = segment && c->free_size + write_size >= 2*FILE_SEGMENT_WRITE;
	if (chop) {
	    ASSERT(c->free_size < FILE_SEGMENT_WRITE);
	    write_size = FILE_SEGMENT_WRITE + FILE_SEGMENT_WRITE/2 
		- c->free_size;
	}
	d->result_ok = efile_pwrite(&d->errInfo, (int) d->fd,
				    iov[iovcnt].iov_base + p,
				    write_size,
				    c->specs[c->cnt].offset);
	if (! d->result_ok) {
	    d->again = 0;
	    goto done;
	}
	c->free_size += write_size; 
	c->size -= write_size;
	if (chop) { 
	    c->specs[c->cnt].offset += write_size;
	    c->specs[c->cnt].size -= write_size;
	    /* Schedule out (d->again != 0) */
	    goto done;
	}
	/* Move forward in buffer */
	p += write_size;
	ASSERT(iov[iovcnt].iov_len >= p);
	if (iov[iovcnt].iov_len == p) {
	    /* Move to next iov[], we trust that it is not a 
	     * zero length vector, and thereby depend on that
	     * such are not queued.
	     */
	    iovcnt++; p = 0;
	}
    }
    if (! segment) {
	if (c->cnt != c->n) {
	    /* Mismatch between number of 
	     * pos/size specs vs number of queued buffers .
	     */
	error:
	    d->errInfo.posix_errno = EINVAL;
	    d->result_ok = 0;
	    d->again = 0;
	} else {
	    ASSERT(c->free_size == size);
	    d->again = 0;
	}
    }
 done:
    EF_FREE(iov); /* Free our copy of the vector, nothing to restore */
}

static void free_pwritev(void *data) {
    struct t_data *d = data;

    MUTEX_LOCK(d->c.writev.q_mtx);
    driver_deq(d->c.pwritev.port, d->c.pwritev.free_size + d->c.pwritev.size);
    MUTEX_UNLOCK(d->c.writev.q_mtx);
    EF_FREE(d);
}

static void invoke_flstat(void *data)
{
    struct t_data *d = (struct t_data *) data;

    d->again = 0;
    d->result_ok = efile_fileinfo(&d->errInfo, &d->info,
				  d->b, d->command == FILE_LSTAT);
}

static void invoke_link(void *data)
{
    struct t_data *d = (struct t_data *) data;
    char *name = d->b;
    char *new_name;

    d->again = 0;
    new_name = name+FILENAME_BYTELEN(name)+FILENAME_CHARSIZE;
    d->result_ok = efile_link(&d->errInfo, name, new_name);
}

static void invoke_symlink(void *data)
{
    struct t_data *d = (struct t_data *) data;
    char *name = d->b;
    char *new_name;

    d->again = 0;
    new_name = name+FILENAME_BYTELEN(name)+FILENAME_CHARSIZE;
    d->result_ok = efile_symlink(&d->errInfo, name, new_name);
}

static void invoke_rename(void *data)
{
    struct t_data *d = (struct t_data *) data;
    char *name = d->b;
    char *new_name;

    d->again = 0;
    new_name = name+FILENAME_BYTELEN(name)+FILENAME_CHARSIZE;
    d->result_ok = efile_rename(&d->errInfo, name, new_name);
}

static void invoke_write_info(void *data)
{
    struct t_data *d = (struct t_data *) data;

    d->again = 0;
    d->result_ok = efile_write_info(&d->errInfo, &d->info, d->b);
}

static void invoke_file_exists(void *data)
{
    struct t_data *d = (struct t_data *) data;
    char *path = d->b;
    int status;

    d->again = 0;
    d->errInfo.os_errno = d->errInfo.posix_errno = 0;
    status = efile_may_openfile(&d->errInfo, path);
    if (!status && d->errInfo.posix_errno != EISDIR) {
        errno = ENOENT;
        d->errInfo.os_errno = d->errInfo.posix_errno = errno;
    }
    d->result_ok = status;
}

static void invoke_lseek(void *data)
{
    struct t_data *d = (struct t_data *) data;
    int status;

    d->again = 0;
    if (d->flags & EFILE_COMPRESSED) {
	int offset = (int) d->c.lseek.offset;
	
	if (offset != d->c.lseek.offset) {
	    d->errInfo.posix_errno = EINVAL;
	    status = 0;
	} else {
	    d->c.lseek.location = erts_gzseek((gzFile)d->fd, 
					      offset, d->c.lseek.origin);
	    if (d->c.lseek.location == -1) {
		d->errInfo.posix_errno = errno;
		status = 0;
	    } else {
		status = 1;
	    }
	}
    } else {
	status = efile_seek(&d->errInfo, (int) d->fd, 
			    d->c.lseek.offset, d->c.lseek.origin,
			    &d->c.lseek.location);
    }
    d->result_ok = status;
}

static void invoke_readdir(void *data)
{
    struct t_data *d = (struct t_data *) data;
    int s;
    char *p = NULL;
    int buf_sz = 0;
    size_t tmp_bs;

    d->again = 0;
    d->errInfo.posix_errno = 0;

    while (1) {
	char *str;
	if (buf_sz < (4 /* sz */ + 1 /* cmd */ + 
		      FILENAME_CHARSIZE*(MAXPATHLEN + 1))) {
	    struct t_readdir_buf *b;
	    if (p) {
		put_int32(0, p); /* EOB */
	    }
	    b = EF_SAFE_ALLOC(sizeof(struct t_readdir_buf));
	    b->next = NULL;
	    if (d->c.read_dir.last_buf)
		d->c.read_dir.last_buf->next = b;
	    else
		d->c.read_dir.first_buf = b;
	    d->c.read_dir.last_buf = b;
	    p = &b->buf[0];
	    buf_sz = READDIR_BUFSIZE - 4/* EOB */;
	}

	p[4] = FILE_RESP_FNAME;
	buf_sz -= 4 + 1;
	str = p + 4 + 1;
	ASSERT(buf_sz >= MAXPATHLEN + 1);
	tmp_bs = buf_sz;
	s = efile_readdir(&d->errInfo, d->b, &d->dir_handle, str, &tmp_bs);

	if (s) {
	    put_int32(tmp_bs + 1 /* 1 byte for opcode */, p);
	    p += 4 + tmp_bs + 1;
	    ASSERT(p == (str + tmp_bs));
	    buf_sz -= tmp_bs;
	}
	else {
	    put_int32(1, p);
	    p += 4 + 1;
	    put_int32(0, p); /* EOB */
	    d->result_ok = (d->errInfo.posix_errno == 0);
	    break;
	}
    }
}

static void invoke_open(void *data)
{
    struct t_data *d = (struct t_data *) data;
    
    int status = 1;		/* Status of open call. */

    d->again = 0;
    if ((d->flags & EFILE_COMPRESSED) == 0) {
	int fd;
	status = efile_openfile(&d->errInfo, d->b, d->flags, &fd, NULL);
	d->fd = fd;
    } else {
	char* mode = NULL;

	if (((d->flags & (EFILE_MODE_READ_WRITE)) == EFILE_MODE_READ_WRITE) ||
	    (d->flags & EFILE_MODE_APPEND)) {
	    status = 0;
	    d->errInfo.posix_errno = EINVAL;
	} else {
	    status = efile_may_openfile(&d->errInfo, d->b);
	    if (status || (d->errInfo.posix_errno != EISDIR)) {
		mode = (d->flags & EFILE_MODE_READ) ? "rb" : "wb";
		d->fd = (SWord) erts_gzopen(d->b, mode);
		if ((gzFile)d->fd) {
		    status = 1;
		} else {
		    if (errno == 0) {
			errno = ENOMEM;
		    }
		    d->errInfo.posix_errno = errno;
		    status = 0;
		}
	    }
	}
    }

    d->result_ok = status;
}

static void invoke_fadvise(void *data)
{
    struct t_data *d = (struct t_data *) data;
    int fd = (int) d->fd;
    off_t offset = (off_t) d->c.fadvise.offset;
    off_t length = (off_t) d->c.fadvise.length;
    int advise = (int) d->c.fadvise.advise;

    d->again = 0;
    d->result_ok = efile_fadvise(&d->errInfo, fd, offset, length, advise);
}

<<<<<<< HEAD
static void invoke_fallocate(void *data)
{
    struct t_data *d = (struct t_data *) data;
    int fd = (int) d->fd;
    off_t newFileLength = (off_t) d->c.fallocate.newFileLength;

    d->again = 0;
    d->result_ok = efile_fallocate(&d->errInfo, fd, newFileLength);
=======


static void do_sendfile(file_descriptor *desc);
static void file_ready_output(ErlDrvData data, ErlDrvEvent event)
{
    file_descriptor* d = (file_descriptor*) data;

    switch (d->command) {
    case FILE_SENDFILE:
	do_sendfile(d);
	break;
    default:
	break;
    }
}

static void file_stop_select(ErlDrvEvent event, void* _)
{
    /* TODO: close socket? */
}

static void invoke_sendfile(void *data)
{
    ((struct t_data *)data)->again = 0;
}

static void do_sendfile(file_descriptor *d)
{
    int fd = d->fd;
    int out_fd = d->sendfile.out_fd;
    off_t offset = d->sendfile.offset;
    size_t count = d->sendfile.count;
    size_t chunksize = count < d->sendfile.chunksize
	? count : d->sendfile.chunksize;
    int result_ok = 0;
    Efile_error errInfo;

    result_ok = efile_sendfile(&errInfo, fd, out_fd, &offset, &chunksize);

    if (result_ok) {
	d->sendfile.offset += chunksize;
	d->sendfile.written += chunksize;
	d->sendfile.count -= chunksize;
	if (d->sendfile.count > 0) {
	    driver_select(d->port, (ErlDrvEvent)d->sendfile.out_fd,
			  ERL_DRV_USE|ERL_DRV_WRITE, 1);
	} else {
	    printf("==> sendfile DONE eagain=%d\n", d->sendfile.eagain);
	    ef_send_ok_int64(d, d->caller, &d->sendfile.written);
	    driver_select(d->port, (ErlDrvEvent)d->sendfile.out_fd,
			  ERL_DRV_WRITE, 0);
	}
    } else if (errInfo.posix_errno == EAGAIN || errInfo.posix_errno == EINTR) {
	if (chunksize > 0) {
	    d->sendfile.offset += chunksize;
	    d->sendfile.written += chunksize;
	    d->sendfile.count -= chunksize;
	}
	d->sendfile.eagain++;

	driver_select(d->port, (ErlDrvEvent)d->sendfile.out_fd,
		      ERL_DRV_USE|ERL_DRV_WRITE, 1);
    } else {
	printf("==> sendfile ERROR %s\n", erl_errno_id(errInfo.posix_errno));
	ef_send_posix_error(d, d->caller, errInfo.posix_errno);
	driver_select(d->port, (ErlDrvEvent)d->sendfile.out_fd,
		      ERL_DRV_WRITE, 0);
    }
>>>>>>> 8c659530
}

static void free_readdir(void *data)
{
    struct t_data *d = (struct t_data *) data;
    struct t_readdir_buf *b1 = d->c.read_dir.first_buf;
    while (b1) {
	struct t_readdir_buf *b2 = b1;
	b1 = b1->next;
	EF_FREE(b2);
    }
    EF_FREE(d);
}



static void try_free_read_bin(file_descriptor *desc) {
    if ((desc->read_size == 0)
	&& (desc->read_offset >= desc->read_binp->orig_size)) {
	ASSERT(desc->read_offset == desc->read_binp->orig_size);
	driver_free_binary(desc->read_binp);
	desc->read_binp = NULL;
	desc->read_offset = 0;
	desc->read_size = 0;
    }
}



static int try_again(file_descriptor *desc, struct t_data *d) {
    if (! d->again) {
	return 0;
    }
    switch (d->command) {
    case FILE_WRITE:
	MUTEX_LOCK(d->c.writev.q_mtx);
	driver_deq(d->c.writev.port, d->c.writev.free_size);
	MUTEX_UNLOCK(d->c.writev.q_mtx);
	break;
    case FILE_PWRITEV:
	MUTEX_LOCK(d->c.writev.q_mtx);
	driver_deq(d->c.pwritev.port, d->c.pwritev.free_size);
	MUTEX_UNLOCK(d->c.writev.q_mtx);
	break;
    }
    if (desc->timer_state != timer_idle) {
	driver_cancel_timer(desc->port);
    }
    desc->timer_state = timer_again;
    desc->invoke = d->invoke;
    desc->d = d;
    desc->free = d->free;
    driver_set_timer(desc->port, 0L);
    return !0;
}



static void cq_execute(file_descriptor *desc) {
    struct t_data *d;
    register void *void_ptr; /* Soft cast variable */
    if (desc->timer_state == timer_again)
	return;
    if (! (d = cq_deq(desc)))
	return;
    TRACE_F(("x%i", (int) d->command));
    d->again = sys_info.async_threads == 0;
    DRIVER_ASYNC(d->level, desc, d->invoke, void_ptr=d, d->free);
}

static int async_write(file_descriptor *desc, int *errp,
		       int reply, Uint32 reply_size) {
    struct t_data *d;
    if (! (d = EF_ALLOC(sizeof(struct t_data) - 1))) {
	if (errp) *errp = ENOMEM;
	return -1;
    }
    TRACE_F(("w%lu", (unsigned long)desc->write_buffered));
    d->command = FILE_WRITE;
    d->fd = desc->fd;
    d->flags = desc->flags;
    d->c.writev.port = desc->port;
    d->c.writev.q_mtx = desc->q_mtx;
    d->c.writev.size = desc->write_buffered;
    d->reply = reply;
    d->c.writev.free_size = 0;
    d->c.writev.reply_size = reply_size;
    d->invoke = invoke_writev;
    d->free = free_writev;
    d->level = 1;
    cq_enq(desc, d);
    desc->write_buffered = 0;
    return 0;
}

static int flush_write(file_descriptor *desc, int *errp) {
    int    result;
    MUTEX_LOCK(desc->q_mtx);
    if (desc->write_buffered > 0) {
	result = async_write(desc, errp, 0, 0);
    } else {
	result = 0;
    }
    MUTEX_UNLOCK(desc->q_mtx);
    return result;
}

static int check_write_error(file_descriptor *desc, int *errp) {
    if (desc->write_error) {
	if (errp) *errp = desc->write_errInfo.posix_errno;
	desc->write_error = 0;
	return -1;
    }
    return 0;
}

static int flush_write_check_error(file_descriptor *desc, int *errp) {
    int r;
    if ( (r = flush_write(desc, errp)) != 0) {
	check_write_error(desc, NULL);
	return r;
    } else {
	return check_write_error(desc, errp);
    }
}

static int async_lseek(file_descriptor *desc, int *errp, int reply, 
		       Sint64 offset, int origin) {
    struct t_data *d;
    if (! (d = EF_ALLOC(sizeof(struct t_data)))) {
	*errp = ENOMEM;
	return -1;
    }
    d->flags = desc->flags;
    d->fd = desc->fd;
    d->command = FILE_LSEEK;
    d->reply = reply;
    d->c.lseek.offset = offset;
    d->c.lseek.origin = origin;
    d->invoke = invoke_lseek;
    d->free = free_data;
    d->level = 1;
    cq_enq(desc, d);
    return 0;
}

static void flush_read(file_descriptor *desc) {
    desc->read_offset = 0;
    desc->read_size = 0;
    if (desc->read_binp) {
	driver_free_binary(desc->read_binp);
	desc->read_binp = NULL;
    }
}

static int lseek_flush_read(file_descriptor *desc, int *errp) {
    int r = 0;
    size_t read_size = desc->read_size;
    if (read_size != 0) {
	flush_read(desc);
	if ((r = async_lseek(desc, errp, 0, 
			     -((ssize_t)read_size), EFILE_SEEK_CUR)) 
	    < 0) {
	    return r;
	}
    } else {
	flush_read(desc);
    }
    return r;
}



/*********************************************************************
 * Driver entry point -> ready_async
 */
static void 
file_async_ready(ErlDrvData e, ErlDrvThreadData data)
{
    file_descriptor *desc = (file_descriptor*)e;
    struct t_data *d = (struct t_data *) data;
    char header[5];		/* result code + count */
    char resbuf[RESBUFSIZE];	/* Result buffer. */
    

    TRACE_C('r');

    if (try_again(desc, d)) {
	return;
    }

    switch (d->command)
    {
    case FILE_READ:
	if (!d->result_ok) {
	    reply_error(desc, &d->errInfo);
	} else {
	    size_t available_bytes = 
		d->c.read.bin_offset + d->c.read.bin_size - desc->read_offset;
	    if (available_bytes < d->c.read.size) {
		d->c.read.size = available_bytes;
	    }
	    TRACE_C('D');
	    reply_data(desc, d->c.read.binp, 
		       desc->read_offset, d->c.read.size);
	    desc->read_offset += d->c.read.size;
	    desc->read_size = 
		d->c.read.bin_offset + d->c.read.bin_size - desc->read_offset;
	    try_free_read_bin(desc);
	}
	free_read(data);
	break;
      case FILE_READ_LINE:
	  /* The read_line stucture differs from the read structure.
	     The data->read_offset and d->c.read_line.read_offset are copies, as are 
	     data->read_size and d->c.read_line.read_size 
             The read_line function does not kniow in advance how large the binary has to be,
	     why new allocation (but not reallocation of the old binary, for obvious reasons) 
	     may happen in the worker thread. */
	if (!d->result_ok) {
	    reply_error(desc, &d->errInfo);
	} else {
	    size_t len = d->c.read_line.nl_pos - d->c.read_line.read_offset;
	    TRACE_C('L');
	    reply_data(desc, d->c.read_line.binp, 
		       d->c.read_line.read_offset, len);
	    desc->read_offset = d->c.read_line.read_offset + d->c.read_line.nl_skip + len;
	    desc->read_size = 
		d->c.read_line.read_size - d->c.read_line.nl_skip - len;
	    if (desc->read_binp != d->c.read_line.binp) { /* New binary allocated */
		driver_free_binary(desc->read_binp);
		desc->read_binp =  d->c.read_line.binp;
		driver_binary_inc_refc(desc->read_binp);
	    }
#if !ALWAYS_READ_LINE_AHEAD
	    ASSERT(desc->read_bufsize > 0 || desc->read_size == 0);
	    if (desc->read_bufsize == 0) {
		desc->read_offset = desc->read_binp->orig_size; /* triggers cleanup */
	    }
#endif
	    try_free_read_bin(desc);
	}
	free_read_line(data);
	break;
      case FILE_READ_FILE:
	if (!d->result_ok)
	    reply_error(desc, &d->errInfo);
	else {
	    header[0] = FILE_RESP_ALL_DATA;
	    TRACE_C('R');
	    driver_output_binary(desc->port, header, 1,
				 d->c.read_file.binp,
				 0, d->c.read_file.offset);
	}
	free_read_file(data);
	break;
      case FILE_WRITE:
	  if (d->reply) {
	      if (! d->result_ok) {
		  reply_error(desc, &d->errInfo);
	      } else {
		  reply_Uint(desc, d->c.writev.reply_size);
	      }
	  } else {
	      if (! d->result_ok) {
		  desc->write_error = !0;
		  desc->write_errInfo = d->errInfo;
	      }
	  }
	  free_writev(data);
	  break;
      case FILE_LSEEK:
	  if (d->reply) {
	      if (d->result_ok)
		  reply_Sint64(desc, d->c.lseek.location);
	      else
		  reply_error(desc, &d->errInfo);
	  }
	  free_data(data);
	  break;
    case FILE_MKDIR:
    case FILE_RMDIR:
    case FILE_CHDIR:
    case FILE_DELETE:
    case FILE_FDATASYNC:
    case FILE_FSYNC:
    case FILE_TRUNCATE:
    case FILE_LINK:
    case FILE_SYMLINK:
    case FILE_RENAME:
    case FILE_WRITE_INFO:
    case FILE_FADVISE:
    case FILE_EXISTS:
         reply(desc, d->result_ok, &d->errInfo);
        free_data(data);
        break;
    case FILE_FALLOCATE: 
    case FILE_ALTNAME:
    case FILE_PWD:
    case FILE_READLINK:
        {
	    int length;
	    char *resbuf = d->b;

	    if (!d->result_ok)
		reply_error(desc, &d->errInfo);
	    else {
		resbuf[0] = FILE_RESP_FNAME;
		length = 1+FILENAME_BYTELEN((char*) resbuf+1);
		TRACE_C('R');
		driver_output2(desc->port, resbuf, 1, resbuf+1, length-1);
	    }
	    free_data(data);
	    break;
	}
      case FILE_OPEN:
	if (!d->result_ok) {
	    reply_error(desc, &d->errInfo);
	} else {
	    desc->fd = d->fd;
	    desc->flags = d->flags;
	    reply_Uint(desc, d->fd);
	}
	free_data(data);
	break;
      case FILE_FSTAT:
      case FILE_LSTAT:
        {
	    if (d->result_ok) {
		resbuf[0] = FILE_RESP_INFO;

		put_int32(d->info.size_high,         &resbuf[1 + (0 * 4)]);
		put_int32(d->info.size_low,          &resbuf[1 + (1 * 4)]);
		put_int32(d->info.type,              &resbuf[1 + (2 * 4)]);

		PUT_TIME(d->info.accessTime, resbuf + 1 + 3*4);
		PUT_TIME(d->info.modifyTime, resbuf + 1 + 9*4);
		PUT_TIME(d->info.cTime, resbuf + 1 + 15*4);

		put_int32(d->info.mode,              &resbuf[1 + (21 * 4)]);
		put_int32(d->info.links,             &resbuf[1 + (22 * 4)]);
		put_int32(d->info.major_device,      &resbuf[1 + (23 * 4)]);
		put_int32(d->info.minor_device,      &resbuf[1 + (24 * 4)]);
		put_int32(d->info.inode,             &resbuf[1 + (25 * 4)]);
		put_int32(d->info.uid,               &resbuf[1 + (26 * 4)]);
		put_int32(d->info.gid,               &resbuf[1 + (27 * 4)]);
		put_int32(d->info.access,            &resbuf[1 + (28 * 4)]);

#define RESULT_SIZE (1 + (29 * 4))
		TRACE_C('R');
		driver_output2(desc->port, resbuf, RESULT_SIZE, NULL, 0);
#undef RESULT_SIZE
	    } else
		reply_error(desc, &d->errInfo);
	}
	free_data(data);
	break;
      case FILE_READDIR:
	if (!d->result_ok)
	    reply_error(desc, &d->errInfo);
	else {
	    struct t_readdir_buf *b1 = d->c.read_dir.first_buf;
	    TRACE_C('R');
	    ASSERT(b1);
	    while (b1) {
		struct t_readdir_buf *b2 = b1;
		char *p = &b1->buf[0];
		int sz = get_int32(p);
		while (sz) { /* 0 == EOB */
		    p += 4;
		    if (sz - 1 > 0) {
			driver_output2(desc->port, p, 1, p+1, sz-1);
		    } else {
			driver_output2(desc->port, p, 1, NULL, 0);
		    }
		    p += sz;
		    sz = get_int32(p);
		}
		b1 = b1->next;
		EF_FREE(b2);
	    }
	    
	    d->c.read_dir.first_buf = NULL;
	    d->c.read_dir.last_buf = NULL;
	}
	free_readdir(data);
	break;
	/* See file_stop */
      case FILE_CLOSE:
	  if (d->reply) {
	      TRACE_C('K');
	      reply_ok(desc);
	  }
	  free_data(data);
	  break;
      case FILE_PWRITEV:
	  if (!d->result_ok) {
	      reply_Uint_error(desc, d->c.pwritev.cnt, &d->errInfo);
	  } else {
	      reply_Uint(desc, d->c.pwritev.n);
	  }
	  free_pwritev(data);
	  break;
      case FILE_PREADV:
	  if (!d->result_ok) {
	      reply_error(desc, &d->errInfo);
	  } else {
	      reply_ev(desc, FILE_RESP_LDATA, &d->c.preadv.eiov);
	  }
	  free_preadv(data);
	  break;
      case FILE_IPREAD:
	  if (!d->result_ok) {
	      reply_error(desc, &d->errInfo);
	  } else if (!d->c.preadv.eiov.vsize) {
	      reply_eof(desc);
	  } else {
	      reply_ev(desc, FILE_RESP_N2DATA, &d->c.preadv.eiov);
	  }
	  free_preadv(data);
	  break;
      case FILE_SENDFILE:
	  /* Return 'ok' and let prim_file:sendfile wait for message */
	  reply_ok(desc);
	  driver_select(desc->port, (ErlDrvEvent)desc->sendfile.out_fd,
			ERL_DRV_USE|ERL_DRV_WRITE, 1);
	  free_data(data);
	  break;
      default:
	abort();
    }
    if (desc->write_buffered != 0 && desc->timer_state == timer_idle) {
	desc->timer_state = timer_write;
	driver_set_timer(desc->port, desc->write_delay);
    }
    cq_execute(desc);
}

/*********************************************************************
 * Driver entry point -> output
 */
static void 
file_output(ErlDrvData e, char* buf, int count)
{
    file_descriptor* desc = (file_descriptor*)e;
    Efile_error errInfo;	/* The error codes for the last operation. */
    Sint fd;			/* The file descriptor for this port, if any,
				 * -1 if none.
				 */
    char* name;			/* Points to the filename in buf. */
    int command;
    struct t_data *d = NULL;


    TRACE_C('o');

    fd  = desc->fd;
    name = buf+1;
    command = *(uchar*)buf++;

    switch(command) {

    case FILE_MKDIR:
    {
	d = EF_SAFE_ALLOC(sizeof(struct t_data) - 1 + FILENAME_BYTELEN(name) + FILENAME_CHARSIZE);
	
	FILENAME_COPY(d->b, name);
	d->command = command;
	d->invoke = invoke_mkdir;
	d->free = free_data;
	d->level = 2;
	goto done;
    }
    case FILE_RMDIR:
    {
	d = EF_SAFE_ALLOC(sizeof(struct t_data) - 1 + FILENAME_BYTELEN(name) + FILENAME_CHARSIZE);
	
	FILENAME_COPY(d->b, name);
	d->command = command;
	d->invoke = invoke_rmdir;
	d->free = free_data;
	d->level = 2;
	goto done;
    }
    case FILE_DELETE:
    {
	d = EF_SAFE_ALLOC(sizeof(struct t_data) - 1 + FILENAME_BYTELEN(name) + FILENAME_CHARSIZE);
	
	FILENAME_COPY(d->b, name);
	d->command = command;
	d->invoke = invoke_delete_file;
	d->free = free_data;
	d->level = 2;
	goto done;
    }
    case FILE_RENAME:
	{
	    char* new_name;
	    int namelen = FILENAME_BYTELEN(name)+FILENAME_CHARSIZE;
	    new_name = name+namelen;
	    d = EF_SAFE_ALLOC(sizeof(struct t_data) - 1
			      + namelen
			      + FILENAME_BYTELEN(new_name) + FILENAME_CHARSIZE);
	
	    FILENAME_COPY(d->b, name);
	    FILENAME_COPY(d->b + namelen, new_name);
	    d->flags = desc->flags;
	    d->fd = fd;
	    d->command = command;
	    d->invoke = invoke_rename;
	    d->free = free_data;
	    d->level = 2;
	    goto done;
	}
    case FILE_CHDIR:
    {
	d = EF_SAFE_ALLOC(sizeof(struct t_data) - 1 + FILENAME_BYTELEN(name) + FILENAME_CHARSIZE);
	
	FILENAME_COPY(d->b, name);
	d->command = command;
	d->invoke = invoke_chdir;
	d->free = free_data;
	d->level = 2;
	goto done;
    }
    case FILE_PWD:
        {
	    d = EF_SAFE_ALLOC(sizeof(struct t_data) - 1 + RESBUFSIZE + 1);
	
	    d->drive = *(uchar*)buf;
	    d->command = command;
	    d->invoke = invoke_pwd;
	    d->free = free_data;
	    d->level = 2;
	    goto done;
	}

    case FILE_READDIR: 
#ifdef USE_THREADS
	if (sys_info.async_threads > 0)
	{
	    d = EF_SAFE_ALLOC(sizeof(struct t_data) - 1 + FILENAME_BYTELEN(name) + 
			      FILENAME_CHARSIZE);
	
	    FILENAME_COPY(d->b, name);
	    d->dir_handle = NULL;
	    d->command = command;
	    d->invoke = invoke_readdir;
	    d->free = free_readdir;
	    d->level = 2;
	    d->c.read_dir.first_buf = NULL;
	    d->c.read_dir.last_buf = NULL;
	    goto done;
	}
	else   
#endif
	{
	    size_t resbufsize;
	    char resbuf[RESBUFSIZE+1];
	    EFILE_DIR_HANDLE dir_handle; /* Handle to open directory. */

	    errInfo.posix_errno = 0;
	    dir_handle = NULL;
	    resbuf[0] = FILE_RESP_FNAME;
	    resbufsize = RESBUFSIZE;

	    while (efile_readdir(&errInfo, name, &dir_handle,
				 resbuf+1, &resbufsize)) {
		driver_output2(desc->port, resbuf, 1, resbuf+1, resbufsize);
		resbufsize = RESBUFSIZE;
	    }
	    if (errInfo.posix_errno != 0) {
		reply_error(desc, &errInfo);
		return;
	    }
	    TRACE_C('R');
	    driver_output2(desc->port, resbuf, 1, NULL, 0);
	    return;
	}
    case FILE_OPEN:
	{
	    d = EF_SAFE_ALLOC(sizeof(struct t_data) - 1 + FILENAME_BYTELEN(buf+4) + 
			      FILENAME_CHARSIZE);
	
	    d->flags = get_int32((uchar*)buf);
	    name = buf+4;
	    FILENAME_COPY(d->b, name);
	    d->command = command;
	    d->invoke = invoke_open;
	    d->free = free_data;
	    d->level = 2;
	    goto done;
	}

    case FILE_FDATASYNC:
	{
	    d = EF_SAFE_ALLOC(sizeof(struct t_data));
	    
	    d->fd = fd;
	    d->command = command;
	    d->invoke = invoke_fdatasync;
	    d->free = free_data;
	    d->level = 2;
	    goto done;
	}

    case FILE_FSYNC:
	{
	    d = EF_SAFE_ALLOC(sizeof(struct t_data));
	    
	    d->fd = fd;
	    d->command = command;
	    d->invoke = invoke_fsync;
	    d->free = free_data;
	    d->level = 2;
	    goto done;
	}


    case FILE_FSTAT: 
    case FILE_LSTAT:
	{
	    d = EF_SAFE_ALLOC(sizeof(struct t_data) - 1 + FILENAME_BYTELEN(name) + 
			      FILENAME_CHARSIZE);
	    
	    FILENAME_COPY(d->b, name);
	    d->fd = fd;
	    d->command = command;
	    d->invoke = invoke_flstat;
	    d->free = free_data;
	    d->level = 2;
	    goto done;
	}
	
    case FILE_TRUNCATE:
        {
	    d = EF_SAFE_ALLOC(sizeof(struct t_data));
	    
	    d->flags = desc->flags;
	    d->fd = fd;
	    d->command = command;
	    d->invoke = invoke_truncate;
	    d->free = free_data;
	    d->level = 2;
	    goto done;
	}

    case FILE_WRITE_INFO:
	{
	    d = EF_SAFE_ALLOC(sizeof(struct t_data) - 1
			      + FILENAME_BYTELEN(buf+21*4) + FILENAME_CHARSIZE);
	    
	    d->info.mode = get_int32(buf + 0 * 4);
	    d->info.uid = get_int32(buf + 1 * 4);
	    d->info.gid = get_int32(buf + 2 * 4);
	    GET_TIME(d->info.accessTime, buf + 3 * 4);
	    GET_TIME(d->info.modifyTime, buf + 9 * 4);
	    GET_TIME(d->info.cTime, buf + 15 * 4);
	    FILENAME_COPY(d->b, buf+21*4);
	    d->command = command;
	    d->invoke = invoke_write_info;
	    d->free = free_data;
	    d->level = 2;
	    goto done;
	}

    case FILE_READLINK:
	{
	    d = EF_SAFE_ALLOC(sizeof(struct t_data) - 1 + RESBUFSIZE + 1);
	
	    FILENAME_COPY(d->b, name);
	    d->command = command;
	    d->invoke = invoke_readlink;
	    d->free = free_data;
	    d->level = 2;
	    goto done;
	}

    case FILE_ALTNAME:
	{
	    d = EF_SAFE_ALLOC(sizeof(struct t_data) - 1 + RESBUFSIZE + 1);
	    FILENAME_COPY(d->b, name);
	    d->command = command;
	    d->invoke = invoke_altname;
	    d->free = free_data;
	    d->level = 2;
	    goto done;
	}


    case FILE_LINK:
	{
	    char* new_name;
	    int namelen = FILENAME_BYTELEN(name) + FILENAME_CHARSIZE;

	    new_name = name+namelen;
	    d = EF_SAFE_ALLOC(sizeof(struct t_data) - 1
			      + namelen
			      + FILENAME_BYTELEN(new_name) + FILENAME_CHARSIZE);
	
	    FILENAME_COPY(d->b, name);
	    FILENAME_COPY(d->b + namelen, new_name);
	    d->flags = desc->flags;
	    d->fd = fd;
	    d->command = command;
	    d->invoke = invoke_link;
	    d->free = free_data;
	    d->level = 2;
	    goto done;
	}

    case FILE_SYMLINK:
	{
	    char* new_name;
	    int namelen = FILENAME_BYTELEN(name) + FILENAME_CHARSIZE;

	    new_name = name+namelen;
	    d = EF_SAFE_ALLOC(sizeof(struct t_data) - 1
			      + namelen
			      + FILENAME_BYTELEN(new_name) + FILENAME_CHARSIZE);
	
	    FILENAME_COPY(d->b, name);
	    FILENAME_COPY(d->b + namelen, new_name);
	    d->flags = desc->flags;
	    d->fd = fd;
	    d->command = command;
	    d->invoke = invoke_symlink;
	    d->free = free_data;
	    d->level = 2;
	    goto done;
	}

    case FILE_FADVISE:
    {
        d = EF_SAFE_ALLOC(sizeof(struct t_data));

        d->fd = fd;
        d->command = command;
        d->invoke = invoke_fadvise;
        d->free = free_data;
        d->level = 2;
        d->c.fadvise.offset = get_int64((uchar*) buf);
        d->c.fadvise.length = get_int64(((uchar*) buf) + sizeof(Sint64));
        d->c.fadvise.advise = get_int32(((uchar*) buf) + 2 * sizeof(Sint64));
        goto done;
    }
    case FILE_EXISTS:
    {
        d = EF_SAFE_ALLOC(sizeof(struct t_data) - 1 + strlen(name) + 1);

        strcpy(d->b, name);
        d->command = command;
        d->invoke = invoke_file_exists;
        d->free = free_data;
        d->level = 2;
        goto done;
    }

    case FILE_FALLOCATE:
    {
        d = EF_SAFE_ALLOC(sizeof(struct t_data));

        d->fd = fd;
        d->command = command;
        d->invoke = invoke_fallocate;
        d->free = free_data;
        d->level = 2;
        d->c.fallocate.newFileLength = get_int64((uchar*) buf);
        goto done;
    }

    case FILE_SENDFILE:
	{
	    d = EF_SAFE_ALLOC(sizeof(struct t_data));
	    d->fd = fd;
	    d->command = command;
	    d->invoke = invoke_sendfile;
	    d->free = free_data;
	    d->level = 2;
	    desc->sendfile.out_fd = get_int32((uchar*) buf);
	    /* TODO: are off_t and size_t 64bit on all platforms?
	       off_t is 32bit on win32 msvc. maybe configurable in msvc.
	       Maybe use '#if SIZEOF_SIZE_T == 4'? */
	    desc->sendfile.offset = get_int64(((uchar*) buf)
					     + sizeof(Sint32));
	    desc->sendfile.count = get_int64(((uchar*) buf)
					    + sizeof(Sint32)
					    + sizeof(Sint64));
	    desc->sendfile.chunksize = get_int64(((uchar*) buf)
					    + sizeof(Sint32)
					    + 2*sizeof(Sint64));
	    desc->sendfile.written = 0;
	    desc->sendfile.eagain = 0;
	    /* TODO: shouldn't d->command be enough? */
	    desc->command = command;
	    desc->caller = driver_caller(desc->port);
	    goto done;
	}

    }

    /*
     * Ignore anything else -- let the caller hang.
     */
     
    return;

 done:
    if (d) {
	cq_enq(desc, d);
    }
}

/*********************************************************************
 * Driver entry point -> flush
 */
static void 
file_flush(ErlDrvData e) {
    file_descriptor *desc = (file_descriptor *)e;
    int r;

    TRACE_C('f');

    r = flush_write(desc, NULL);
    /* Only possible reason for bad return value is ENOMEM, and 
     * there is nobody to tell...
     */
    ASSERT(r == 0); 
    r = 0; /* Avoiding warning */
    cq_execute(desc);
}



/*********************************************************************
 * Driver entry point -> control
 */
static int 
file_control(ErlDrvData e, unsigned int command, 
			 char* buf, int len, char **rbuf, int rlen) {
    file_descriptor *desc = (file_descriptor *)e;
    switch (command) {
    default:
	return 0;
    } /* switch (command) */
    ASSERT(0);
    desc = NULL; /* XXX Avoid warning while empty switch */
    return 0;
}

/*********************************************************************
 * Driver entry point -> timeout
 */
static void 
file_timeout(ErlDrvData e) {
    file_descriptor *desc = (file_descriptor *)e;
    enum e_timer timer_state = desc->timer_state;

    TRACE_C('t');

    desc->timer_state = timer_idle;
    switch (timer_state) {
    case timer_idle:
	ASSERT(0);
	break;
    case timer_again:
	ASSERT(desc->invoke);
	ASSERT(desc->free);
	driver_async(desc->port, KEY(desc), desc->invoke, desc->d, desc->free);
	break;
    case timer_write: {
	int r = flush_write(desc, NULL);
	/* Only possible reason for bad return value is ENOMEM, and 
	 * there is nobody to tell...
	 */
	ASSERT(r == 0); 
	r = 0; /* Avoiding warning */
	cq_execute(desc);
    } break;
    } /* case */
}



/*********************************************************************
 * Driver entry point -> outputv
 */
static void 
file_outputv(ErlDrvData e, ErlIOVec *ev) {
    file_descriptor* desc = (file_descriptor*)e;
    char command;
    int p, q;
    int err;

    TRACE_C('v');

    p = 0; q = 1;
    if (! EV_GET_CHAR(ev, &command, &p, &q)) {
	/* Empty command */
	reply_posix_error(desc, EINVAL);
	goto done;
    }
    /* 'command' contains the decoded command number,
     * 'p' and 'q' point out the next byte in the command:
     * ((char *)ev->iov[q].iov_base) + p;
     */
    
    TRACE_F(("%i", (int) command));

    switch (command) {

    case FILE_CLOSE: {
	flush_read(desc);
	if (flush_write_check_error(desc, &err) < 0) {
	    reply_posix_error(desc, err);
	    goto done;
	}
	if (ev->size != 1) {
	    /* Wrong command length */
	    reply_posix_error(desc, EINVAL);
	    goto done;
	}
	if (desc->fd != FILE_FD_INVALID) {
	    struct t_data *d;
	    if (! (d = EF_ALLOC(sizeof(struct t_data)))) {
		reply_posix_error(desc, ENOMEM);
	    } else {
		d->command = command;
		d->reply = !0;
		d->fd = desc->fd;
		d->flags = desc->flags;
		d->invoke = invoke_close;
		d->free = free_data;
		d->level = 2;
		cq_enq(desc, d);
		desc->fd = FILE_FD_INVALID;
		desc->flags = 0;
	    }
	} else {
	    reply_posix_error(desc, EBADF);
	}
    } goto done;

    case FILE_READ: {
	Uint32 sizeH, sizeL;
	size_t size, alloc_size;
	struct t_data *d;
	if (flush_write_check_error(desc, &err) < 0) {
	    reply_posix_error(desc, err);
	    goto done;
	}
#if ALWAYS_READ_LINE_AHEAD
	if (desc->read_bufsize == 0 && desc->read_binp != NULL && desc->read_size > 0) {
	    /* We have allocated a buffer for line mode but should not really have a 
	       read-ahead buffer... */
	    if (lseek_flush_read(desc, &err) < 0) {
		reply_posix_error(desc, err);
		goto done;
	    }
	}
#endif
	if (ev->size != 1+8
	    || !EV_GET_UINT32(ev, &sizeH, &p, &q)
	    || !EV_GET_UINT32(ev, &sizeL, &p, &q)) {
	    /* Wrong buffer length to contain the read count */
	    reply_posix_error(desc, EINVAL);
	    goto done;
	}
#if SIZEOF_SIZE_T == 4
	if (sizeH != 0) {
	    reply_posix_error(desc, EINVAL);
	    goto done;
	}
	size = sizeL;
#else
	size = ((size_t)sizeH << 32) | sizeL;
#endif
	if ((desc->fd == FILE_FD_INVALID)
	    || (! (desc->flags & EFILE_MODE_READ)) ) {
	    reply_posix_error(desc, EBADF);
	    goto done;
	}
	if (size == 0) {
	    reply_buf(desc, &command, 0);
	    goto done;
	}
	if (desc->read_size >= size) {
	    /* We already have all data */
	    TRACE_C('D');
	    reply_data(desc, desc->read_binp, desc->read_offset, size);
	    desc->read_offset += size;
	    desc->read_size -= size;
	    try_free_read_bin(desc);
	    goto done;
	}
	/* We may have some of the data 
	 */
	/* Justification for the following strange formula:
	 * If the read request is for such a large block as more than 
	 * half the buffer size it may lead to a lot of unnecessary copying, 
	 * since the tail of the old buffer is copied to the head of the
	 * new, and if the tail is almost half the buffer it is a lot
	 * to copy. Therefore allocate the exact amount needed in 
	 * this case, giving no lingering tail. */
	alloc_size = 
	    size > (desc->read_bufsize>>1) ? 
	    size : desc->read_bufsize;
	if (! desc->read_binp) {
	    /* Need to allocate a new binary for the result */
	    if (! (desc->read_binp = driver_alloc_binary(alloc_size))) {
		reply_posix_error(desc, ENOMEM);
		goto done;
	    }
	} else {
	    /* We already have a buffer */
	    if (desc->read_binp->orig_size - desc->read_offset < size) {
		/* Need to allocate a new binary for the result */
		ErlDrvBinary *binp;
		if (! (binp = driver_alloc_binary(alloc_size))) {
		    reply_posix_error(desc, ENOMEM);
		    goto done;
		}
		/* Move data we already have to the new binary */
		sys_memcpy(binp->orig_bytes, 
			   desc->read_binp->orig_bytes + desc->read_offset,
			   desc->read_size);
		driver_free_binary(desc->read_binp);
		desc->read_offset = 0;
		desc->read_binp = binp;
	    }
	} 
	if (! (d = EF_ALLOC(sizeof(struct t_data)))) {
	    reply_posix_error(desc, ENOMEM);
	    goto done;
	}
	d->command = command;
	d->reply = !0;
	d->fd = desc->fd;
	d->flags = desc->flags;
	d->c.read.binp = desc->read_binp;
	d->c.read.bin_offset = desc->read_offset + desc->read_size;
	d->c.read.bin_size = desc->read_binp->orig_size - d->c.read.bin_offset;
	d->c.read.size = size;
	driver_binary_inc_refc(d->c.read.binp);
	d->invoke = invoke_read;
	d->free = free_read;
	d->level = 1;
	cq_enq(desc, d);
    } goto done; /* case FILE_READ: */

    case FILE_READ_LINE: {
	/*
	 * Icky little creature... We do mostly as ordinary file read, but with a few differences.
	 * 1) We have to scan for proper newline sequence if there is a buffer already, we cannot know 
	 *    in advance if the buffer contains a whole line without scanning.
	 * 2) We do not know how large the buffer needs to be in advance. We give a default buffer,
	 *    but the worker may need to allocate a new one. Freeing the old and rereferencing a newly 
	 *    allocated binary + dealing with offsets and lengts are done in file_async ready
	 *    for this OP.
	 */
	struct t_data *d;
	if (flush_write_check_error(desc, &err) < 0) {
	    reply_posix_error(desc, err);
	    goto done;
	}
	if (ev->size != 1) {
	    /* Wrong command length */
	    reply_posix_error(desc, EINVAL);
	    goto done;
	}
	if ((desc->fd == FILE_FD_INVALID)
	    || (! (desc->flags & EFILE_MODE_READ)) ) {
	    reply_posix_error(desc, EBADF);
	    goto done;
	}
	if (desc->read_size > 0) {
	    /* look for '\n' in what we'we already got */
	    void *nl_ptr = memchr(desc->read_binp->orig_bytes + desc->read_offset,'\n',desc->read_size);
	    if (nl_ptr != NULL) {
		/* If found, we're done */
		int skip = 0;
		size_t size = ((char *) nl_ptr) - 
		    ((char *) (desc->read_binp->orig_bytes + desc->read_offset)) + 1;
		if (size > 1 &&
		    *(((char *) nl_ptr) - 1) == '\r') {
		    *(((char *) nl_ptr) - 1) = '\n';		    
		    skip = 1;
		    --size;
		} 
		reply_data(desc, desc->read_binp, desc->read_offset, size);
		desc->read_offset += (size + skip);
		desc->read_size -= (size + skip);
		try_free_read_bin(desc);
		goto done;
	    }
	}
	/* Now, it's up to the thread to work out the need for more buffers and such, it's
	   no use doing it in this thread as we do not have the information required anyway. 
	   Even a NULL buffer could be handled by the thread, but code is simplified by us 
	   allocating it */
	if (! desc->read_binp) {
	    int alloc_size = (desc->read_bufsize > DEFAULT_LINEBUF_SIZE) ? desc->read_bufsize : 
		DEFAULT_LINEBUF_SIZE;
	    /* Allocate a new binary for the result */
	    if (! (desc->read_binp = driver_alloc_binary(alloc_size))) {
		reply_posix_error(desc, ENOMEM);
		goto done;
	    }
	}	
	if (! (d = EF_ALLOC(sizeof(struct t_data)))) {
	    reply_posix_error(desc, ENOMEM);
	    goto done;
	}

	d->command = command;
	d->reply = !0;
	d->fd = desc->fd;
	d->flags = desc->flags;
	d->c.read_line.binp = desc->read_binp;
	d->c.read_line.read_offset = desc->read_offset;
	d->c.read_line.read_size = desc->read_size;
#if !ALWAYS_READ_LINE_AHEAD
	d->c.read_line.read_ahead = (desc->read_bufsize > 0);
#endif 
	driver_binary_inc_refc(d->c.read.binp);
	d->invoke = invoke_read_line;
	d->free = free_read_line;
	d->level = 1;
	cq_enq(desc, d);
    } goto done;
    case FILE_WRITE: {
	int skip = 1;
	int size = ev->size - skip;
	if (lseek_flush_read(desc, &err) < 0) {
	    reply_posix_error(desc, err);
	    goto done;
	}
	if (! (desc->flags & EFILE_MODE_WRITE)) {
	    reply_posix_error(desc, EBADF);
	    goto done;
	}
	if (size <= 0) {
	    reply_Uint(desc, size);
	    goto done;
	}
	MUTEX_LOCK(desc->q_mtx);
	if (driver_enqv(desc->port, ev, skip)) {
	    MUTEX_UNLOCK(desc->q_mtx);
	    reply_posix_error(desc, ENOMEM);
	    goto done;
	}
	desc->write_buffered += size;
	if (desc->write_buffered < desc->write_bufsize) {
	    MUTEX_UNLOCK(desc->q_mtx);
	    reply_Uint(desc, size);
	    if (desc->timer_state == timer_idle) {
		desc->timer_state = timer_write;
		driver_set_timer(desc->port, desc->write_delay);
	    }
	} else {
	    if (async_write(desc, &err, !0, size) != 0) {
		MUTEX_UNLOCK(desc->q_mtx);
		reply_posix_error(desc, err);
		goto done;
	    } else {
		MUTEX_UNLOCK(desc->q_mtx);
	    }
	}
    } goto done; /* case FILE_WRITE */

    case FILE_PWRITEV: {
	Uint32 i, j, n; 
	size_t total;
	struct t_data *d;
	if (lseek_flush_read(desc, &err) < 0) {
	    reply_Uint_posix_error(desc, 0, err);
	    goto done;
	}
	if (flush_write_check_error(desc, &err) < 0) {
	    reply_Uint_posix_error(desc, 0, err);
	    goto done;
	}
	if (ev->size < 1+4
	    || !EV_GET_UINT32(ev, &n, &p, &q)) {
	    /* Buffer too short to contain even the number of pos/size specs */
	    reply_Uint_posix_error(desc, 0, EINVAL);
	    goto done;
	}
	if (n == 0) {
	    /* Trivial case - nothing to write */
	    if (ev->size != 1+4) {
		reply_posix_error(desc, err);
	    } else {
		reply_Uint(desc, 0);
	    }
	    goto done;
	}
	if (ev->size < 1+4+8*(2*n)) {
	    /* Buffer too short to contain even the pos/size specs */
	    reply_Uint_posix_error(desc, 0, EINVAL);
	    goto done;
	}
	d = EF_ALLOC(sizeof(struct t_data) 
		     + (n * sizeof(struct t_pbuf_spec)));
	if (! d) {
	    reply_Uint_posix_error(desc, 0, ENOMEM);
	    goto done;
	}
	d->command = command;
	d->reply = !0;
	d->fd = desc->fd;
	d->flags = desc->flags;
	d->c.pwritev.port = desc->port;
	d->c.pwritev.q_mtx = desc->q_mtx;
	d->c.pwritev.n = n;
	d->c.pwritev.cnt = 0;
	total = 0;
	j = 0;
	/* Create pos/size specs in the thread data structure
	 * for all non-zero size binaries. Calculate total size.
	 */
	for(i = 0; i < n; i++) {
	    Uint32 sizeH, sizeL;
	    size_t size;
	    if (   !EV_GET_UINT64(ev, &d->c.pwritev.specs[i].offset, &p, &q)
		|| !EV_GET_UINT32(ev, &sizeH, &p, &q)
		|| !EV_GET_UINT32(ev, &sizeL, &p, &q)) {
		/* Misalignment in buffer */
		reply_Uint_posix_error(desc, 0, EINVAL);
		EF_FREE(d);
		goto done;
	    }
#if SIZEOF_SIZE_T == 4
	    if (sizeH != 0) {
		reply_Uint_posix_error(desc, 0, EINVAL);
		EF_FREE(d);
		goto done;
	    }
	    size = sizeL;
#else
	    size = ((size_t)sizeH<<32) | sizeL;
#endif
	    if (size > 0) {
		total += size;
		d->c.pwritev.specs[j].size = size;
		j++;
	    }
	}
	d->c.pwritev.size = total;
	d->c.pwritev.free_size = 0;
	if (j == 0) {
	    /* Trivial case - nothing to write */
	    EF_FREE(d);
	    reply_Uint(desc, 0);
	} else {
	    size_t skip = 1 + 4 + 8*(2*n);
	    if (skip + total != ev->size) {
		/* Actual amount of data does not match 
		 * total of all pos/size specs
		 */
		EF_FREE(d);
		reply_Uint_posix_error(desc, 0, EINVAL);
	    } else {
		/* Enqueue the data */
		MUTEX_LOCK(desc->q_mtx);
		driver_enqv(desc->port, ev, skip);
		MUTEX_UNLOCK(desc->q_mtx);
		/* Execute the command */
		d->invoke = invoke_pwritev;
		d->free = free_pwritev;
		d->level = 1;
		cq_enq(desc, d);
	    }
	}
    } goto done; /* case FILE_PWRITEV: */

    case FILE_PREADV: {
	register void * void_ptr;
	Uint32 i, n;
	struct t_data *d;
	ErlIOVec *res_ev;
	if (lseek_flush_read(desc, &err) < 0) {
	    reply_posix_error(desc, err);
	    goto done;
	}
	if (flush_write_check_error(desc, &err) < 0) {
	    reply_posix_error(desc, err);
	    goto done;
	}
	if (ev->size < 1+8
	    || !EV_GET_UINT32(ev, &n, &p, &q)
	    || !EV_GET_UINT32(ev, &n, &p, &q)) {
	    /* Buffer too short to contain even the number of pos/size specs */
	    reply_posix_error(desc, EINVAL);
	    goto done;
	}
	if (ev->size != 1+8+8*(2*n)) {
	    /* Buffer wrong length to contain the pos/size specs */
	    reply_posix_error(desc, EINVAL);
	    goto done;
	}
	/* Create the thread data structure with the contained ErlIOVec 
	 * and corresponding binaries for the response 
	 */
	d = EF_ALLOC(sizeof(*d)
		     + (n * sizeof(*d->c.preadv.offsets))
		     + ((1+n) * (sizeof(*res_ev->iov)
				 + sizeof(*res_ev->binv))));
	if (! d) {
	    reply_posix_error(desc, ENOMEM);
	    goto done;
	}
	d->command = command;
	d->reply = !0;
	d->fd = desc->fd;
	d->flags = desc->flags;
	d->c.preadv.n = n;
	d->c.preadv.cnt = 0;
	d->c.preadv.size = 0;
	res_ev = &d->c.preadv.eiov;
	/* XXX possible alignment problems here for weird machines */
	res_ev->vsize = 1+d->c.preadv.n;
	res_ev->iov = void_ptr = &d->c.preadv.offsets[d->c.preadv.n];
	res_ev->binv = void_ptr = &res_ev->iov[res_ev->vsize];
	/* Read in the pos/size specs and allocate binaries for the results */
	for (i = 1; i < 1+n; i++) {
	    Uint32 sizeH, sizeL;
	    size_t size;
	    if (   !EV_GET_UINT64(ev, &d->c.preadv.offsets[i-1], &p, &q)
		|| !EV_GET_UINT32(ev, &sizeH, &p, &q)
		|| !EV_GET_UINT32(ev, &sizeL, &p, &q)) {
		reply_posix_error(desc, EINVAL);
		break;
	    }
#if SIZEOF_SIZE_T == 4
	    if (sizeH != 0) {
		reply_posix_error(desc, EINVAL);
		break;
	    }
	    size = sizeL;
#else
	    size = ((size_t)sizeH<<32) | sizeL;
#endif
	    if (! (res_ev->binv[i] = driver_alloc_binary(size))) {
		reply_posix_error(desc, ENOMEM);
		break;
	    } else {
		res_ev->iov[i].iov_len  = size;
		res_ev->iov[i].iov_base = res_ev->binv[i]->orig_bytes;
	    }
	}
	if (i < 1+n) {
	    for (i--; i > 0; i--) {
		driver_free_binary(res_ev->binv[i]);
	    }
	    EF_FREE(d);
	    goto done;
	}
	/* Allocate the header binary (index 0) */
	res_ev->binv[0] = driver_alloc_binary(4+4+8*n);
	if (! res_ev->binv[0]) {
	    reply_posix_error(desc, ENOMEM);
	    for (i = 1; i < 1+n; i++) {
		driver_free_binary(res_ev->binv[i]);
	    }
	    EF_FREE(d);
	    goto done;
	}
	res_ev->iov[0].iov_len = 4+4+8*n;
	res_ev->iov[0].iov_base = res_ev->binv[0]->orig_bytes;
	/* Fill in the number of buffers in the header */
	put_int32(0, res_ev->iov[0].iov_base);
	put_int32(n, res_ev->iov[0].iov_base+4);
	/**/
	res_ev->size = res_ev->iov[0].iov_len;
	if (n == 0) {
	    /* Trivial case - nothing to read */
	    reply_ev(desc, FILE_RESP_LDATA, res_ev);
	    free_preadv(d);
	    goto done;
	} else {
	    d->invoke = invoke_preadv;
	    d->free = free_preadv;
	    d->level = 1;
	    cq_enq(desc, d);
	}
    } goto done; /* case FILE_PREADV: */

    case FILE_LSEEK: {
	Sint64 offset;          /* Offset for seek */
	Uint32 origin;		/* Origin of seek. */
	if (lseek_flush_read(desc, &err) < 0) {
	    reply_posix_error(desc, err);
	    goto done;
	}
	if (flush_write_check_error(desc, &err) < 0) {
	    reply_posix_error(desc, err);
	    goto done;
	}
	if (ev->size != 1+8+4
	    || !EV_GET_UINT64(ev, &offset, &p, &q)
	    || !EV_GET_UINT32(ev, &origin, &p, &q)) {
	    /* Wrong length of buffer to contain offset and origin */
	    reply_posix_error(desc, EINVAL);
	    goto done;
	}
	if (async_lseek(desc, &err, !0, offset, origin) < 0) {
	    reply_posix_error(desc, err);
	    goto done;
	}
    } goto done;

    case FILE_READ_FILE: {
	struct t_data *d;
	char *filename;
	if (ev->size < 1+1) {
	    /* Buffer contains empty name */
	    reply_posix_error(desc, ENOENT);
	    goto done;
	}
	if (ev->size-1 != ev->iov[q].iov_len-p) {
	    /* Name not in one single buffer */
	    reply_posix_error(desc, EINVAL);
	    goto done;
	}
	filename = EV_CHAR_P(ev, p, q);
	d = EF_ALLOC(sizeof(struct t_data) -1 + FILENAME_BYTELEN(filename) + FILENAME_CHARSIZE);
	if (! d) {
	    reply_posix_error(desc, ENOMEM);
	    goto done;
	}
	d->command = command;
	d->reply = !0;
	/* Copy name */
	FILENAME_COPY(d->b, filename);
	d->c.read_file.binp = NULL;
	d->invoke = invoke_read_file;
	d->free = free_read_file;
	d->level = 2;
	cq_enq(desc, d);
    } goto done;

    case FILE_IPREAD: {
	/* This operation cheets by using invoke_preadv() and free_preadv()
	 * plus its own invoke_ipread. Therefore the result format is 
	 * a bit awkward - the header binary contains one extra 64 bit
	 * field that invoke_preadv() fortunately ignores,
	 * and the first 64 bit field does not contain the number of 
	 * data binaries which invoke_preadv() also ignores.
	 */
	register void * void_ptr;
	char mode;
	Sint64 hdr_offset;
	Uint32 max_size;
	struct t_data *d;
	ErlIOVec *res_ev;
	int vsize;
	if (! EV_GET_CHAR(ev, &mode, &p, &q)) {
	    /* Empty command */
	    reply_posix_error(desc, EINVAL);
	    goto done;
	}
	if (mode != IPREAD_S32BU_P32BU) {
	    reply_posix_error(desc, EINVAL);
	    goto done;
	}
	if (lseek_flush_read(desc, &err) < 0) {
	    reply_posix_error(desc, err);
	    goto done;
	}
	if (flush_write_check_error(desc, &err) < 0) {
	    reply_posix_error(desc, err);
	    goto done;
	}
	if (ev->size < 1+1+8+4
	    || !EV_GET_UINT64(ev, &hdr_offset, &p, &q)
	    || !EV_GET_UINT32(ev, &max_size, &p, &q)) {
	    /* Buffer too short to contain 
	     * the header offset and max size spec */
	    reply_posix_error(desc, EINVAL);
	    goto done;
	}
	/* Create the thread data structure with the contained ErlIOVec 
	 * and corresponding binaries for the response 
	 */
	vsize = 2;
	d = EF_ALLOC(sizeof(*d) + 
		     vsize*(sizeof(*res_ev->iov) + sizeof(*res_ev->binv)));
	if (! d) {
	    reply_posix_error(desc, ENOMEM);
	    goto done;
	}
	d->command = command;
	d->reply = !0;
	d->fd = desc->fd;
	d->flags = desc->flags;
	d->c.preadv.offsets[0] = hdr_offset;
	d->c.preadv.size = max_size;
	res_ev = &d->c.preadv.eiov;
	/* XXX possible alignment problems here for weird machines */
	res_ev->iov = void_ptr = d + 1;
	res_ev->binv = void_ptr = res_ev->iov + vsize;
	res_ev->size = 0;
	res_ev->vsize = 0;
	d->invoke = invoke_ipread;
	d->free = free_preadv;
	d->level = 1;
	cq_enq(desc, d);
    } goto done; /* case FILE_IPREAD: */

    case FILE_SETOPT: {
	char opt;
	if (ev->size < 1+1
	    || !EV_GET_CHAR(ev, &opt, &p, &q)) {
	    /* Buffer too short to contain even the option type */
	    reply_posix_error(desc, EINVAL);
	    goto done;
	}
	switch (opt) {
	case FILE_OPT_DELAYED_WRITE: {
	    Uint32 sizeH, sizeL, delayH, delayL;
	    if (ev->size != 1+1+4*sizeof(Uint32)
		|| !EV_GET_UINT32(ev, &sizeH, &p, &q)
		|| !EV_GET_UINT32(ev, &sizeL, &p, &q)
		|| !EV_GET_UINT32(ev, &delayH, &p, &q)
		|| !EV_GET_UINT32(ev, &delayL, &p, &q)) {
		/* Buffer has wrong length to contain the option values */
		reply_posix_error(desc, EINVAL);
		goto done;
	    }
#if SIZEOF_SIZE_T == 4
	    if (sizeH != 0) {
		reply_posix_error(desc, EINVAL);
		goto done;
	    }
	    desc->write_bufsize = sizeL;
#else
	    desc->write_bufsize = ((size_t)sizeH << 32) | sizeL;
#endif
#if SIZEOF_LONG == 4
	    if (delayH != 0) {
		reply_posix_error(desc, EINVAL);
		goto done;
	    }
	    desc->write_delay = delayL;
#else
	    desc->write_delay = ((unsigned long)delayH << 32) | delayL;
#endif
	    TRACE_C('K');
	    reply_ok(desc);
	} goto done;
	case FILE_OPT_READ_AHEAD: {
	    Uint32 sizeH, sizeL;
	    if (ev->size != 1+1+2*sizeof(Uint32)
		|| !EV_GET_UINT32(ev, &sizeH, &p, &q)
		|| !EV_GET_UINT32(ev, &sizeL, &p, &q)) {
		/* Buffer has wrong length to contain the option values */
		reply_posix_error(desc, EINVAL);
		goto done;
	    }
#if SIZEOF_SIZE_T == 4
	    if (sizeH != 0) {
		reply_posix_error(desc, EINVAL);
		goto done;
	    }
	    desc->read_bufsize = sizeL;
#else
	    desc->read_bufsize = ((size_t)sizeH << 32) | sizeL;
#endif
	    TRACE_C('K');
	    reply_ok(desc);
	} goto done;
	default:
	    reply_posix_error(desc, EINVAL);
	    goto done;
	} /* case FILE_OPT_DELAYED_WRITE: */
    } ASSERT(0); goto done; /* case FILE_SETOPT: */
    
    } /* switch(command) */
    
    if (lseek_flush_read(desc, &err) < 0) {
	reply_posix_error(desc, err);
	goto done;
    }
    if (flush_write_check_error(desc, &err) < 0) {
	reply_posix_error(desc, err);
	goto done;
    } else {
	/* Flatten buffer and send it to file_output(desc, buf, len) */
	int len = ev->size;
	char *buf = EF_ALLOC(len);
	if (! buf) {
	    reply_posix_error(desc, ENOMEM);
	    goto done;
	}
	driver_vec_to_buf(ev, buf, len);
	file_output((ErlDrvData) desc, buf, len);
	EF_FREE(buf);
	goto done;
    }

 done:
    cq_execute(desc);
}<|MERGE_RESOLUTION|>--- conflicted
+++ resolved
@@ -55,13 +55,10 @@
 #define FILE_READ_LINE          29
 #define FILE_FDATASYNC          30
 #define FILE_FADVISE            31
-<<<<<<< HEAD
 #define FILE_EXISTS             32
 #define FILE_FALLOCATE          33
-
-=======
-#define FILE_SENDFILE           32
->>>>>>> 8c659530
+#define FILE_SENDFILE           34
+
 
 /* Return codes */
 
@@ -1851,7 +1848,7 @@
     d->result_ok = efile_fadvise(&d->errInfo, fd, offset, length, advise);
 }
 
-<<<<<<< HEAD
+
 static void invoke_fallocate(void *data)
 {
     struct t_data *d = (struct t_data *) data;
@@ -1860,7 +1857,7 @@
 
     d->again = 0;
     d->result_ok = efile_fallocate(&d->errInfo, fd, newFileLength);
-=======
+}
 
 
 static void do_sendfile(file_descriptor *desc);
@@ -1929,7 +1926,6 @@
 	driver_select(d->port, (ErlDrvEvent)d->sendfile.out_fd,
 		      ERL_DRV_WRITE, 0);
     }
->>>>>>> 8c659530
 }
 
 static void free_readdir(void *data)
