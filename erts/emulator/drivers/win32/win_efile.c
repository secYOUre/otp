/*
 * %CopyrightBegin%
 *
 * Copyright Ericsson AB 1997-2011. All Rights Reserved.
 *
 * The contents of this file are subject to the Erlang Public License,
 * Version 1.1, (the "License"); you may not use this file except in
 * compliance with the License. You should have received a copy of the
 * Erlang Public License along with this software. If not, it can be
 * retrieved online at http://www.erlang.org/.
 *
 * Software distributed under the License is distributed on an "AS IS"
 * basis, WITHOUT WARRANTY OF ANY KIND, either express or implied. See
 * the License for the specific language governing rights and limitations
 * under the License.
 *
 * %CopyrightEnd%
 */
/*
 * Purpose: Provides file and directory operations for Windows.
 */

#include <windows.h>
#include "sys.h"
#include <ctype.h>
#include <wchar.h>
#include "erl_efile.h"

/*
 * Microsoft-specific function to map a WIN32 error code to a Posix errno.
 */

#define ISSLASH(a)  ((a) == L'\\' || (a) == L'/')

#define ISDIR(st) (((st).st_mode&S_IFMT) == S_IFDIR)
#define ISREG(st) (((st).st_mode&S_IFMT) == S_IFREG)

#define IS_DOT_OR_DOTDOT(s) \
    ((s)[0] == L'.' && ((s)[1] == L'\0' || ((s)[1] == L'.' && (s)[2] == L'\0')))

#ifndef INVALID_FILE_ATTRIBUTES
#define INVALID_FILE_ATTRIBUTES ((DWORD) 0xFFFFFFFF)
#endif

static int check_error(int result, Efile_error* errInfo);
static int set_error(Efile_error* errInfo);
static int is_root_unc_name(const WCHAR *path);
static int extract_root(WCHAR *name);
static unsigned short dos_to_posix_mode(int attr, const WCHAR *name);

static int errno_map(DWORD last_error) {

    switch (last_error) {
    case ERROR_SUCCESS:
	return 0;
    case ERROR_INVALID_FUNCTION:
    case ERROR_INVALID_DATA:
    case ERROR_INVALID_PARAMETER:
    case ERROR_INVALID_TARGET_HANDLE:
    case ERROR_INVALID_CATEGORY:
    case ERROR_NEGATIVE_SEEK:
	return EINVAL;
    case ERROR_DIR_NOT_EMPTY:
	return EEXIST;
    case ERROR_BAD_FORMAT:
	return ENOEXEC;
    case ERROR_PATH_NOT_FOUND:
    case ERROR_FILE_NOT_FOUND:
    case ERROR_NO_MORE_FILES:
	return ENOENT;
    case ERROR_TOO_MANY_OPEN_FILES:
	return EMFILE;
    case ERROR_ACCESS_DENIED:
    case ERROR_INVALID_ACCESS:
    case ERROR_CURRENT_DIRECTORY:
    case ERROR_SHARING_VIOLATION:
    case ERROR_LOCK_VIOLATION:
    case ERROR_INVALID_PASSWORD:
    case ERROR_DRIVE_LOCKED:
	return EACCES;
    case ERROR_INVALID_HANDLE:
	return EBADF;
    case ERROR_NOT_ENOUGH_MEMORY:
    case ERROR_OUTOFMEMORY:
    case ERROR_OUT_OF_STRUCTURES:
	return ENOMEM;
    case ERROR_INVALID_DRIVE:
    case ERROR_BAD_UNIT:
    case ERROR_NOT_READY:
    case ERROR_REM_NOT_LIST:
    case ERROR_DUP_NAME:
    case ERROR_BAD_NETPATH:
    case ERROR_NETWORK_BUSY:
    case ERROR_DEV_NOT_EXIST:
    case ERROR_BAD_NET_NAME:
	return ENXIO;
    case ERROR_NOT_SAME_DEVICE:
	return EXDEV;
    case ERROR_WRITE_PROTECT:
	return EROFS;
    case ERROR_BAD_LENGTH:
    case ERROR_BUFFER_OVERFLOW:
	return E2BIG;
    case ERROR_SEEK:
    case ERROR_SECTOR_NOT_FOUND:
	return ESPIPE;
    case ERROR_NOT_DOS_DISK:
	return ENODEV;
    case ERROR_GEN_FAILURE:
	return ENODEV;
    case ERROR_SHARING_BUFFER_EXCEEDED:
    case ERROR_NO_MORE_SEARCH_HANDLES:
	return EMFILE;
    case ERROR_HANDLE_EOF:
    case ERROR_BROKEN_PIPE:
	return EPIPE;
    case ERROR_HANDLE_DISK_FULL:
    case ERROR_DISK_FULL:
	return ENOSPC;
    case ERROR_NOT_SUPPORTED:
	return ENOTSUP;
    case ERROR_FILE_EXISTS:
    case ERROR_ALREADY_EXISTS:
    case ERROR_CANNOT_MAKE:
	return EEXIST;
    case ERROR_ALREADY_ASSIGNED:
	return EBUSY;
    case ERROR_NO_PROC_SLOTS:
	return EAGAIN;
    case ERROR_ARENA_TRASHED:
    case ERROR_INVALID_BLOCK:
    case ERROR_BAD_ENVIRONMENT:
    case ERROR_BAD_COMMAND:
    case ERROR_CRC:
    case ERROR_OUT_OF_PAPER:
    case ERROR_READ_FAULT:
    case ERROR_WRITE_FAULT:
    case ERROR_WRONG_DISK:
    case ERROR_NET_WRITE_FAULT:
	return EIO;
    default: /* not to do with files I expect. */
	return EIO;
    }	
}

static int
check_error(int result, Efile_error* errInfo)
{
    if (result < 0) {
	errInfo->posix_errno = errno;
	errInfo->os_errno = GetLastError();
	return 0;
    }
    return 1;
}

/*
 * Fills the provided error information structure with information
 * with the error code given by GetLastError() and its corresponding
 * Posix error number.
 *
 * Returns 0.
 */

static int
set_error(Efile_error* errInfo)
{
    errInfo->posix_errno = errno_map(errInfo->os_errno = GetLastError());
    return 0;
}

/*
 * A writev with Unix semantics, but with Windows arguments 
 */
static int 
win_writev(Efile_error* errInfo,
	   HANDLE fd,                  /* handle to file */
	   FILE_SEGMENT_ELEMENT iov[], /* array of buffer pointers */
	   DWORD *size)                /* number of bytes to write */
{
    OVERLAPPED ov;
    ov.Offset = 0L;
    ov.OffsetHigh = 0L;
    ov.hEvent = CreateEvent(NULL, TRUE, FALSE, NULL);
    if (ov.hEvent == NULL)
	return set_error(errInfo);
    if (! write_file_gather(fd, iov, *size, NULL, &ov))
	return set_error(errInfo);
    if (WaitForSingleObject(ov.hEvent, INFINITE) != WAIT_OBJECT_0)
	return set_error(errInfo);
    if (! GetOverlappedResult(fd, &ov, size, FALSE))
	return set_error(errInfo);
    return 1;
}



int
efile_mkdir(Efile_error* errInfo,	/* Where to return error codes. */
	    char* name)			/* Name of directory to create. */
{
    return check_error(_wmkdir((WCHAR *) name), errInfo);
}

int
efile_rmdir(Efile_error* errInfo,	/* Where to return error codes. */
	    char* name)			/* Name of directory to delete. */
{
    OSVERSIONINFO os;
    DWORD attr;
    WCHAR *wname = (WCHAR *) name;

    if (RemoveDirectoryW(wname) != FALSE) {
	return 1;
    }
    errno = errno_map(GetLastError());
    if (errno == EACCES) {
	attr = GetFileAttributesW(wname);
	if (attr != (DWORD) -1) {
	    if ((attr & FILE_ATTRIBUTE_DIRECTORY) == 0) {
		/* 
		 * Windows 95 reports calling RemoveDirectory on a file as an 
		 * EACCES, not an ENOTDIR.
		 */
		
		errno = ENOTDIR;
		goto end;
	    }

	    /* 
	     * Windows 95 reports removing a non-empty directory as
	     * an EACCES, not an EEXIST.  If the directory is not empty,
	     * change errno so caller knows what's going on.
	     */

	    os.dwOSVersionInfoSize = sizeof(os);
	    GetVersionEx(&os);
	    if (os.dwPlatformId == VER_PLATFORM_WIN32_WINDOWS) {
		HANDLE handle;
		WIN32_FIND_DATAW data;
		WCHAR buffer[2*MAX_PATH];
		int len;

		len = wcslen(wname);
		wcscpy(buffer, wname);
		if (buffer[0] && buffer[len-1] != L'\\' && buffer[len-1] != L'/') {
		    wcscat(buffer, L"\\");
		}
		wcscat(buffer, L"*.*");
		handle = FindFirstFileW(buffer, &data);
		if (handle != INVALID_HANDLE_VALUE) {
		    while (1) {
			if ((wcscmp(data.cFileName, L".") != 0)
				&& (wcscmp(data.cFileName, L"..") != 0)) {
			    /*
			     * Found something in this directory.
			     */

			    errno = EEXIST;
			    break;
			}
			if (FindNextFileW(handle, &data) == FALSE) {
			    break;
			}
		    }
		    FindClose(handle);
		}
	    }
	}
    }

    if (errno == ENOTEMPTY) {
	/* 
	 * Posix allows both EEXIST or ENOTEMPTY, but we'll always
	 * return EEXIST to allow easy matching in Erlang code.
	 */

	errno = EEXIST;
    }

 end:
    return check_error(-1, errInfo);
}

int
efile_delete_file(Efile_error* errInfo,		/* Where to return error codes. */
		  char* name)			/* Name of file to delete. */
{
    DWORD attr;
    WCHAR *wname = (WCHAR *) name;

    if (DeleteFileW(wname) != FALSE) {
	return 1;
    }

    errno = errno_map(GetLastError());
    if (errno == EACCES) {
        attr = GetFileAttributesW(wname);
	if (attr != (DWORD) -1) {
	    if (attr & FILE_ATTRIBUTE_DIRECTORY) {
		/*
		 * Windows NT reports removing a directory as EACCES instead
		 * of EPERM.
		 */

		errno = EPERM;
	    }
	}
    } else if (errno == ENOENT) {
        attr = GetFileAttributesW(wname);
	if (attr != (DWORD) -1) {
	    if (attr & FILE_ATTRIBUTE_DIRECTORY) {
	    	/*
		 * Windows 95 reports removing a directory as ENOENT instead 
		 * of EPERM.
		 */

		errno = EPERM;
	    }
	}
    } else if (errno == EINVAL) {
	/*
	 * Windows NT reports removing a char device as EINVAL instead of
	 * EACCES.
	 */
	
	errno = EACCES;
    }

    return check_error(-1, errInfo);
}

/*
 *---------------------------------------------------------------------------
 *
 *      Changes the name of an existing file or directory, from src to dst.
 *	If src and dst refer to the same file or directory, does nothing
 *	and returns success.  Otherwise if dst already exists, it will be
 *	deleted and replaced by src subject to the following conditions:
 *	    If src is a directory, dst may be an empty directory.
 *	    If src is a file, dst may be a file.
 *	In any other situation where dst already exists, the rename will
 *	fail.  
 *
 *	Some possible error codes:
 *
 *	EACCES:     src or dst parent directory can't be read and/or written.
 *	EEXIST:	    dst is a non-empty directory.
 *	EINVAL:	    src is a root directory or dst is a subdirectory of src.
 *	EISDIR:	    dst is a directory, but src is not.
 *	ENOENT:	    src doesn't exist, or src or dst is "".
 *	ENOTDIR:    src is a directory, but dst is not.  
 *	EXDEV:	    src and dst are on different filesystems.
 *	
 * Side effects:
 *	The implementation of rename may allow cross-filesystem renames,
 *	but the caller should be prepared to emulate it with copy and
 *	delete if errno is EXDEV.
 *
 *---------------------------------------------------------------------------
 */

int
efile_rename(Efile_error* errInfo,	/* Where to return error codes. */
	     char* src,			/* Original name. */
	     char* dst)			/* New name. */
{
    DWORD srcAttr, dstAttr;
    WCHAR *wsrc = (WCHAR *) src;
    WCHAR *wdst = (WCHAR *) dst;
    
    if (MoveFileW(wsrc, wdst) != FALSE) {
	return 1;
    }

    errno = errno_map(GetLastError());
    srcAttr = GetFileAttributesW(wsrc);
    dstAttr = GetFileAttributesW(wdst);
    if (srcAttr == (DWORD) -1) {
	srcAttr = 0;
    }
    if (dstAttr == (DWORD) -1) {
	dstAttr = 0;
    }

    if (errno == EBADF) {
	errno = EACCES;
	return check_error(-1, errInfo);
    }
    if (errno == EACCES) {
	decode:
	if (srcAttr & FILE_ATTRIBUTE_DIRECTORY) {
	    WCHAR srcPath[MAX_PATH], dstPath[MAX_PATH];
	    WCHAR *srcRest, *dstRest;
	    int size;

	    size = GetFullPathNameW(wsrc, MAX_PATH, srcPath, &srcRest);
	    if ((size == 0) || (size > MAX_PATH)) {
		return check_error(-1, errInfo);
	    }
	    size = GetFullPathNameW(wdst, MAX_PATH, dstPath, &dstRest);
	    if ((size == 0) || (size > MAX_PATH)) {
		return check_error(-1, errInfo);
	    }
	    if (srcRest == NULL) {
		srcRest = srcPath + wcslen(srcPath);
	    }
	    if (_wcsnicmp(srcPath, dstPath, srcRest - srcPath) == 0) {
		/*
		 * Trying to move a directory into itself.
		 */

		errno = EINVAL;
	    }
	    if (extract_root(srcPath)) {
		/*
		 * Attempt to move a root directory.  Never allowed.
		 */
		errno = EINVAL;
	    }

	    (void) extract_root(dstPath);
	    if (dstPath[0] == L'\0') {
		/*
		 * The filename was invalid.  (Don't know why,
		 * but play it safe.)
		 */
		errno = EINVAL;
	    }
	    if (_wcsicmp(srcPath, dstPath) != 0) {
		/*
		 * If src is a directory and dst filesystem != src
		 * filesystem, errno should be EXDEV.  It is very
		 * important to get this behavior, so that the caller
		 * can respond to a cross filesystem rename by
		 * simulating it with copy and delete.  The MoveFile
		 * system call already handles the case of moving a
		 * *file* between filesystems.
		 */

		errno = EXDEV;
	    }
	}

	/*
	 * Other types of access failure is that dst is a read-only
	 * filesystem, that an open file referred to src or dest, or that
	 * src or dest specified the current working directory on the
	 * current filesystem.  EACCES is returned for those cases.
	 */

    } else if (errno == EEXIST) {
	/*
	 * Reports EEXIST any time the target already exists.  If it makes
	 * sense, remove the old file and try renaming again.
	 */

	if (srcAttr & FILE_ATTRIBUTE_DIRECTORY) {
	    if (dstAttr & FILE_ATTRIBUTE_DIRECTORY) {
		/*
		 * Overwrite empty dst directory with src directory.  The
		 * following call will remove an empty directory.  If it
		 * fails, it's because it wasn't empty.
		 */

		if (RemoveDirectoryW(wdst)) {
		    /*
		     * Now that that empty directory is gone, we can try
		     * renaming again.  If that fails, we'll put this empty
		     * directory back, for completeness.
		     */

		    if (MoveFileW(wsrc, wdst) != FALSE) {
			return 1;
		    }

		    /*
		     * Some new error has occurred.  Don't know what it
		     * could be, but report this one.
		     */

		    errno = errno_map(GetLastError());
		    CreateDirectoryW(wdst, NULL);
		    SetFileAttributesW(wdst, dstAttr);
		    if (errno == EACCES) {
			/*
			 * Decode the EACCES to a more meaningful error.
			 */

			goto decode;
		    }
		}
	    } else {	/* (dstAttr & FILE_ATTRIBUTE_DIRECTORY) == 0 */
		errno = ENOTDIR;
	    }
	} else {    /* (srcAttr & FILE_ATTRIBUTE_DIRECTORY) == 0 */
	    if (dstAttr & FILE_ATTRIBUTE_DIRECTORY) {
		errno = EISDIR;
	    } else {
		/*
		 * Overwrite existing file by:
		 * 
		 * 1. Rename existing file to temp name.
		 * 2. Rename old file to new name.
		 * 3. If success, delete temp file.  If failure,
		 *    put temp file back to old name.
		 */

		WCHAR tempName[MAX_PATH];
		int result, size;
		WCHAR *rest;
		
		size = GetFullPathNameW(wdst, MAX_PATH, tempName, &rest);
		if ((size == 0) || (size > MAX_PATH) || (rest == NULL)) {
		    return check_error(-1, errInfo);
		}
		*rest = L'\0';
		result = -1;
		if (GetTempFileNameW(tempName, L"erlr", 0, tempName) != 0) {
		    /*
		     * Strictly speaking, need the following DeleteFile and
		     * MoveFile to be joined as an atomic operation so no
		     * other app comes along in the meantime and creates the
		     * same temp file.
		     */
		     
		    DeleteFileW(tempName);
		    if (MoveFileW(wdst, tempName) != FALSE) {
			if (MoveFileW(wsrc, wdst) != FALSE) {
			    SetFileAttributesW(tempName, FILE_ATTRIBUTE_NORMAL);
			    DeleteFileW(tempName);
			    return 1;
			} else {
			    DeleteFileW(wdst);
			    MoveFileW(tempName, wdst);
			}
		    } 

		    /*
		     * Can't backup dst file or move src file.  Return that
		     * error.  Could happen if an open file refers to dst.
		     */

		    errno = errno_map(GetLastError());
		    if (errno == EACCES) {
			/*
			 * Decode the EACCES to a more meaningful error.
			 */

			goto decode;
		    }
		}
		return result;
	    }
	}
    }
    return check_error(-1, errInfo);
}

int
efile_chdir(Efile_error* errInfo,	/* Where to return error codes. */
	    char* name)			/* Name of directory to make current. */
{
    int success = check_error(_wchdir((WCHAR *) name), errInfo);
    if (!success && errInfo->posix_errno == EINVAL)
	/* POSIXification of errno */
	errInfo->posix_errno = ENOENT;
    return success;
}

int
efile_getdcwd(Efile_error* errInfo,		/* Where to return error codes. */
	      int drive,			/* 0 - current, 1 - A, 2 - B etc. */
	      char* buffer,			/* Where to return the current directory. */
	      size_t size)			/* Size of buffer. */
{
    WCHAR *wbuffer = (WCHAR *) buffer;
    size_t wbuffer_size = size / 2; 
    if (_wgetdcwd(drive, wbuffer, wbuffer_size) == NULL)
	return check_error(-1, errInfo);
    for ( ; *wbuffer; wbuffer++) 
	if (*wbuffer == L'\\')
	    *wbuffer = L'/';
    return 1;
}

int
efile_readdir(Efile_error* errInfo, /* Where to return error codes. */
	      char* name,           /* Name of directory to list */
	      EFILE_DIR_HANDLE* dir_handle, /* Handle of opened directory or NULL */
	      char* buffer,                 /* Buffer to put one filename in */ 
	      size_t *size)                 /* in-out size of buffer/size of filename excluding zero
					       termination in bytes*/
{
    HANDLE dir;			/* Handle to directory. */
    WCHAR wildcard[MAX_PATH];	/* Wildcard to search for. */
    WIN32_FIND_DATAW findData;	/* Data found by FindFirstFile() or FindNext(). */
    /* Alignment is not honored, this works on x86 because of alignment fixup by processor.
       Not perfect, but faster than alinging by hand (really) */
    WCHAR *wname = (WCHAR *) name;
    WCHAR *wbuffer = (WCHAR *) buffer;

    /*
     * First time we must setup everything.
     */

    if (*dir_handle == NULL) {
	int length = wcslen(wname);
	WCHAR* s;

	if (length+3 >= MAX_PATH) {
	    errno = ENAMETOOLONG;
	    return check_error(-1, errInfo);
	}

	wcscpy(wildcard, wname);
	s = wildcard+length-1;
	if (*s != L'/' && *s != L'\\')
	    *++s = L'\\';
	*++s = L'*';
	*++s = L'\0';
	DEBUGF(("Reading %ws\n", wildcard));
	dir = FindFirstFileW(wildcard, &findData);
	if (dir == INVALID_HANDLE_VALUE)
	    return set_error(errInfo);
	*dir_handle = (EFILE_DIR_HANDLE) dir;

	if (!IS_DOT_OR_DOTDOT(findData.cFileName)) {
	    wcscpy(wbuffer, findData.cFileName);
	    *size = wcslen(wbuffer)*2;
	    return 1;
	}
    }


    /*
     * Retrieve the name of the next file using the directory handle.
     */

    dir = (HANDLE) *dir_handle;

    for (;;) {
	if (FindNextFileW(dir, &findData)) {
	    if (IS_DOT_OR_DOTDOT(findData.cFileName))
		continue;
	    wcscpy(wbuffer, findData.cFileName);
	    *size = wcslen(wbuffer)*2;
	    return 1;
	}

	if (GetLastError() == ERROR_NO_MORE_FILES) {
	    FindClose(dir);
	    errInfo->posix_errno = errInfo->os_errno = 0;
	    return 0;
	}

	set_error(errInfo);
	FindClose(dir);
	return 0;
    }
}

int
efile_openfile(Efile_error* errInfo,		/* Where to return error codes. */
	       char* name,			/* Name of directory to open. */
	       int flags,			/* Flags to use for opening. */
	       int* pfd,			/* Where to store the file descriptor. */
	       Sint64* pSize)			/* Where to store the size of the file. */
{
    BY_HANDLE_FILE_INFORMATION fileInfo; /* File information from a handle. */
    HANDLE fd;			/* Handle to open file. */
    DWORD access;		/* Access mode: GENERIC_READ, GENERIC_WRITE. */
    DWORD crFlags;
    WCHAR *wname = (WCHAR *) name;

    switch (flags & (EFILE_MODE_READ|EFILE_MODE_WRITE)) {
    case EFILE_MODE_READ:
	access = GENERIC_READ;
	crFlags = OPEN_EXISTING;
	break;
    case EFILE_MODE_WRITE:
	access = GENERIC_WRITE;
	crFlags = CREATE_ALWAYS;
	break;
    case EFILE_MODE_READ_WRITE:
	access = GENERIC_READ|GENERIC_WRITE;
	crFlags = OPEN_ALWAYS;
	break;
    default:
	errno = EINVAL;
	check_error(-1, errInfo);
	return 0;
    }

    if (flags & EFILE_MODE_APPEND) {
	crFlags = OPEN_ALWAYS;
    }
    if (flags & EFILE_MODE_EXCL) {
	crFlags = CREATE_NEW;
    }
    fd = CreateFileW(wname, access,
		    FILE_SHARE_READ | FILE_SHARE_WRITE | FILE_SHARE_DELETE,
		    NULL, crFlags, FILE_ATTRIBUTE_NORMAL, NULL);

    /*
     * Check for errors.
     */

    if (fd == INVALID_HANDLE_VALUE) {
	DWORD attr;

	set_error(errInfo);

	/*
	 * If the error is EACESS, the reason could be that we tried to
	 * open a directory.  In that case, we'll change the error code
	 * to EISDIR.
	 */
	if (errInfo->posix_errno && 
	    (attr = GetFileAttributesW(wname)) != INVALID_FILE_ATTRIBUTES && 
	    (attr & FILE_ATTRIBUTE_DIRECTORY)) {
	    errInfo->posix_errno = EISDIR;
	}
	return 0;
    }

    /*
     * Get and return the length of the open file.
     */
       
    if (!GetFileInformationByHandle(fd, &fileInfo))
	return set_error(errInfo);
    *pfd = (int) fd;
    if (pSize) {
	*pSize = (Sint64)
	    (((Uint64)fileInfo.nFileSizeHigh << 32) | 
	     (Uint64)fileInfo.nFileSizeLow);
    }
    return 1;
}

int 
efile_may_openfile(Efile_error* errInfo, char *name) {
    WCHAR *wname = (WCHAR *) name;
    DWORD attr;

<<<<<<< HEAD
    if ((attr = GetFileAttributesW(wname)) == INVALID_FILE_ATTRIBUTES) {
	return check_error(-1, errInfo);
=======
    if ((attr = GetFileAttributes(name)) == INVALID_FILE_ATTRIBUTES) {
        return 0;
>>>>>>> 72039323
    }

    if (attr & FILE_ATTRIBUTE_DIRECTORY) {
	errno = EISDIR;
	return check_error(-1, errInfo);
        return 0;
    }
    return 1;
}

void
efile_closefile(fd)
int fd;				/* File descriptor for file to close. */
{
    CloseHandle((HANDLE) fd);
}

int
efile_fdatasync(errInfo, fd)
Efile_error* errInfo;		/* Where to return error codes. */
int fd;				/* File descriptor for file to sync. */
{
    /* Not available in Windows, just call regular fsync */
    return efile_fsync(errInfo, fd);
}

int
efile_fsync(errInfo, fd)
Efile_error* errInfo;		/* Where to return error codes. */
int fd;				/* File descriptor for file to sync. */
{
    if (!FlushFileBuffers((HANDLE) fd)) {
	return check_error(-1, errInfo);
    }
    return 1;
}

int
efile_fileinfo(Efile_error* errInfo, Efile_info* pInfo,
	       char* orig_name, int info_for_link)
{
    HANDLE findhandle;		/* Handle returned by FindFirstFile(). */
    WIN32_FIND_DATAW findbuf;	/* Data return by FindFirstFile(). */
    WCHAR name[_MAX_PATH];
    int name_len;
    WCHAR *path;
    WCHAR pathbuf[_MAX_PATH];
    int drive;			/* Drive for filename (1 = A:, 2 = B: etc). */
    WCHAR *worig_name = (WCHAR *) orig_name; 

    /* Don't allow wildcards to be interpreted by system */

    if (wcspbrk(worig_name, L"?*")) {
    enoent:
	errInfo->posix_errno = ENOENT;
	errInfo->os_errno = ERROR_FILE_NOT_FOUND;
        return 0;
    }

    /*
     * Move the name to a buffer and make sure to remove a trailing
     * slash, because it causes FindFirstFile() to fail on Win95.
     */

    if ((name_len = wcslen(worig_name)) >= _MAX_PATH) {
	goto enoent;
    } else {
	wcscpy(name, worig_name);
	if (name_len > 2 && ISSLASH(name[name_len-1]) &&
	    name[name_len-2] != L':') {
	    name[name_len-1] = L'\0';
	}
    }
    
    /* Try to get disk from name.  If none, get current disk.  */

    if (name[1] != L':') {
        drive = 0;
        if (GetCurrentDirectoryW(_MAX_PATH, pathbuf) &&
	    pathbuf[1] == L':') {
	    drive = towlower(pathbuf[0]) - L'a' + 1;
	}
    } else if (*name && name[2] == L'\0') {
	/*
	 * X: and nothing more is an error.
	 */
	errInfo->posix_errno = ENOENT;
	errInfo->os_errno = ERROR_FILE_NOT_FOUND;
	return 0;
    } else
        drive = towlower(*name) - L'a' + 1;

    findhandle = FindFirstFileW(name, &findbuf);
    if (findhandle == INVALID_HANDLE_VALUE) {
        if (!(wcspbrk(name, L"./\\") &&
	      (path = _wfullpath(pathbuf, name, _MAX_PATH)) &&
	      /* root dir. ('C:\') or UNC root dir. ('\\server\share\') */
	      ((wcslen(path) == 3) || is_root_unc_name(path)) &&
	      (GetDriveTypeW(path) > 1)   ) ) {
	    errInfo->posix_errno = ENOENT;
	    errInfo->os_errno = ERROR_FILE_NOT_FOUND;
	    return 0;
	}

        /*
         * Root directories (such as C:\ or \\server\share\ are fabricated.
         */
	
        findbuf.dwFileAttributes = FILE_ATTRIBUTE_DIRECTORY;
        findbuf.nFileSizeHigh = 0;
        findbuf.nFileSizeLow = 0;
        findbuf.cFileName[0] = L'\0';

	pInfo->links = 1;
	pInfo->modifyTime.year = 1980;
	pInfo->modifyTime.month = 1;
	pInfo->modifyTime.day = 1;
	pInfo->modifyTime.hour = 0;
	pInfo->modifyTime.minute = 0;
	pInfo->modifyTime.second = 0;

	pInfo->accessTime = pInfo->modifyTime;
    } else {
	SYSTEMTIME SystemTime;
        FILETIME LocalFTime;

	/*first check if we are a symlink */
	if (!info_for_link && (findbuf.dwFileAttributes &
			       FILE_ATTRIBUTE_REPARSE_POINT)){
	    /*
	     * given that we know this is a symlink,
	     we should be able to find its target */
	    WCHAR target_name[_MAX_PATH];
	    if (efile_readlink(errInfo, (char *) name, 
			       (char *) target_name,256) == 1) {
		FindClose(findhandle);
		return efile_fileinfo(errInfo, pInfo,
				      (char *) target_name, info_for_link);
	    }
	}

	/* number of links: */
	{
	    HANDLE handle;	/* Handle returned by CreateFile() */
	    BY_HANDLE_FILE_INFORMATION fileInfo; /* from  CreateFile() */
	    if (handle = CreateFileW(name, GENERIC_READ, 0,NULL,
				    OPEN_EXISTING, 0, NULL)) {
		GetFileInformationByHandle(handle, &fileInfo);
		pInfo->links = fileInfo.nNumberOfLinks;
		CloseHandle(handle);
	    } else {
		pInfo->links = 1;
	    }	
	}

#define GET_TIME(dst, src) \
if (!FileTimeToLocalFileTime(&findbuf.src, &LocalFTime) || \
    !FileTimeToSystemTime(&LocalFTime, &SystemTime)) { \
    return set_error(errInfo); \
} \
(dst).year = SystemTime.wYear; \
(dst).month = SystemTime.wMonth; \
(dst).day = SystemTime.wDay; \
(dst).hour = SystemTime.wHour; \
(dst).minute = SystemTime.wMinute; \
(dst).second = SystemTime.wSecond;

        GET_TIME(pInfo->modifyTime, ftLastWriteTime);

        if (findbuf.ftLastAccessTime.dwLowDateTime == 0 &&
	    findbuf.ftLastAccessTime.dwHighDateTime == 0) {
	    pInfo->accessTime = pInfo->modifyTime;
	} else {
	    GET_TIME(pInfo->accessTime, ftLastAccessTime);
	}

        if (findbuf.ftCreationTime.dwLowDateTime == 0 &&
	    findbuf.ftCreationTime.dwHighDateTime == 0) {
	    pInfo->cTime = pInfo->modifyTime;
	} else {
	    GET_TIME(pInfo->cTime, ftCreationTime);
	}
#undef GET_TIME
        FindClose(findhandle);
    }

    pInfo->size_low = findbuf.nFileSizeLow;
    pInfo->size_high = findbuf.nFileSizeHigh;
	
    if (info_for_link && (findbuf.dwFileAttributes &
			  FILE_ATTRIBUTE_REPARSE_POINT))
	pInfo->type = FT_SYMLINK;
    else if (findbuf.dwFileAttributes & FILE_ATTRIBUTE_DIRECTORY)
	pInfo->type = FT_DIRECTORY;
    else
	pInfo->type = FT_REGULAR;

    if (findbuf.dwFileAttributes & FILE_ATTRIBUTE_READONLY)
	pInfo->access = FA_READ;
    else
	pInfo->access = FA_READ|FA_WRITE;

    pInfo->mode = dos_to_posix_mode(findbuf.dwFileAttributes, name);
    pInfo->major_device = drive;
    pInfo->minor_device = 0;
    pInfo->inode = 0;
    pInfo->uid = 0;
    pInfo->gid = 0;
    
    return 1;
}

int
efile_write_info(Efile_error* errInfo,
		 Efile_info* pInfo,
		 char* name)
{
    SYSTEMTIME timebuf;
    FILETIME LocalFileTime;
    FILETIME ModifyFileTime;
    FILETIME AccessFileTime;
    FILETIME CreationFileTime;
    HANDLE fd;
    FILETIME* mtime = NULL;
    FILETIME* atime = NULL;
    FILETIME* ctime = NULL;
    DWORD attr;
    DWORD tempAttr;
    BOOL modifyTime = FALSE;
    WCHAR *wname = (WCHAR *) name;

    /*
     * Get the attributes for the file.
     */

    tempAttr = attr = GetFileAttributesW(wname);
    if (attr == 0xffffffff) {
	return set_error(errInfo);
    }
    if (pInfo->mode != -1) {
	if (pInfo->mode & _S_IWRITE) {
	    /* clear read only bit */
	    attr &= ~FILE_ATTRIBUTE_READONLY;
	} else {
	    /* set read only bit */
	    attr |= FILE_ATTRIBUTE_READONLY;
	}
    }

    /*
     * Construct all file times.
     */

#define MKTIME(tb, ts, ptr) \
    timebuf.wYear = ts.year; \
    timebuf.wMonth = ts.month; \
    timebuf.wDay = ts.day; \
    timebuf.wHour = ts.hour; \
    timebuf.wMinute = ts.minute; \
    timebuf.wSecond = ts.second; \
    timebuf.wMilliseconds = 0; \
    if (ts.year != -1) { \
      modifyTime = TRUE; \
      ptr = &tb; \
      if (!SystemTimeToFileTime(&timebuf, &LocalFileTime ) || \
	!LocalFileTimeToFileTime(&LocalFileTime, &tb)) { \
        errno = EINVAL; \
	return check_error(-1, errInfo); \
     } \
    }

    MKTIME(ModifyFileTime, pInfo->modifyTime, mtime);
    MKTIME(AccessFileTime, pInfo->accessTime, atime);
    MKTIME(CreationFileTime, pInfo->cTime, ctime);
#undef MKTIME

    /*
     * If necessary, set the file times.
     */

    if (modifyTime) {
	/*
	 * If the has read only access, we must temporarily turn on
	 * write access (this is necessary for native filesystems,
	 * but not for NFS filesystems).
	 */

	if (tempAttr & FILE_ATTRIBUTE_READONLY) {
	    tempAttr &= ~FILE_ATTRIBUTE_READONLY;
	    if (!SetFileAttributesW(wname, tempAttr)) {
		return set_error(errInfo);
	    }
	}

	fd = CreateFileW(wname, GENERIC_READ|GENERIC_WRITE,
			FILE_SHARE_READ | FILE_SHARE_WRITE,
			NULL, OPEN_EXISTING, FILE_ATTRIBUTE_NORMAL, NULL);
	if (fd != INVALID_HANDLE_VALUE) {
	    BOOL result = SetFileTime(fd, ctime, atime, mtime);
	    if (!result) {
		return set_error(errInfo);
	    }
	    CloseHandle(fd);
	}
    }

    /*
     * If the file doesn't have the correct attributes, set them now.
     * (It could have been done before setting the file times, above).
     */

    if (tempAttr != attr) {
	if (!SetFileAttributesW(wname, attr)) {
	    return set_error(errInfo);
	}
    }
    return 1;
}


int
efile_pwrite(errInfo, fd, buf, count, offset)
Efile_error* errInfo;		/* Where to return error codes. */
int fd;				/* File descriptor to write to. */
char* buf;			/* Buffer to write. */
size_t count;			/* Number of bytes to write. */
Sint64 offset;			/* where to write it */
{
    int res  = efile_seek(errInfo, fd, offset, EFILE_SEEK_SET, NULL);
    if (res) {
	return efile_write(errInfo, EFILE_MODE_WRITE, fd, buf, count);
    } else {
	return res;
    }
}

/* position and read/write as a single atomic op */
int
efile_pread(errInfo, fd, offset, buf, count, pBytesRead)
Efile_error* errInfo;		/* Where to return error codes. */
int fd;				/* File descriptor to read from. */
Sint64 offset;			/* Offset in bytes from BOF. */
char* buf;			/* Buffer to read into. */
size_t count;			/* Number of bytes to read. */
size_t* pBytesRead;		/* Where to return number of bytes read. */
{
    int res = efile_seek(errInfo, fd, offset, EFILE_SEEK_SET, NULL);
    if (res) {
	return efile_read(errInfo, EFILE_MODE_READ, fd, buf, count, pBytesRead);
    } else {
	return res;
    }
}



int
efile_write(errInfo, flags, fd, buf, count)
Efile_error* errInfo;		/* Where to return error codes. */
int flags;			/* Flags given when file was opened. */
int fd;				/* File descriptor to write to. */
char* buf;			/* Buffer to write. */
size_t count;			/* Number of bytes to write. */
{
    DWORD written;		/* Bytes written in last operation. */
    OVERLAPPED overlapped;
    OVERLAPPED* pOverlapped = NULL;

    if (flags & EFILE_MODE_APPEND) {
	memset(&overlapped, 0, sizeof(overlapped));
	overlapped.Offset = 0xffffffff;
	overlapped.OffsetHigh = 0xffffffff;
	pOverlapped = &overlapped;
    }
    while (count > 0) {
	if (!WriteFile((HANDLE) fd, buf, count, &written, pOverlapped))
	    return set_error(errInfo);
	buf += written;
	count -= written;
    }
    return 1;
}

int
efile_writev(Efile_error* errInfo,   /* Where to return error codes */
	     int flags,              /* Flags given when file was
				      * opened */
	     int fd,                 /* File descriptor to write to */
	     SysIOVec* iov,          /* Vector of buffer structs.
				      * The structs are unchanged 
				      * after the call */
	     int iovcnt,             /* Number of structs in vector */
	     size_t size)            /* Number of bytes to write */
{
    int cnt;                         /* Buffers so far written */
    OVERLAPPED overlapped;
    OVERLAPPED* pOverlapped = NULL;

    ASSERT(iovcnt >= 0);
    
    if (flags & EFILE_MODE_APPEND) {
	memset(&overlapped, 0, sizeof(overlapped));
	overlapped.Offset = 0xffffffff;
	overlapped.OffsetHigh = 0xffffffff;
	pOverlapped = &overlapped;
    }
    for (cnt = 0; cnt < iovcnt; cnt++) {
	if (iov[cnt].iov_base && iov[cnt].iov_len > 0) {
	    /* Non-empty buffer */
	    int p;                   /* Position in buffer */
	    int w = iov[cnt].iov_len;/* Bytes written in this call */
	    for (p = 0; p < iov[cnt].iov_len; p += w) {
		if (!WriteFile((HANDLE) fd, 
			       iov[cnt].iov_base + p, 
			       iov[cnt].iov_len - p, 
			       &w, 
			       pOverlapped))
		    return set_error(errInfo);
	    }
	}
    }	
    return 1;
}

int
efile_read(errInfo, flags, fd, buf, count, pBytesRead)
Efile_error* errInfo;		/* Where to return error codes. */
int flags;			/* Flags given when file was opened. */
int fd;				/* File descriptor to read from. */
char* buf;			/* Buffer to read into. */
size_t count;			/* Number of bytes to read. */
size_t* pBytesRead;		/* Where to return number of bytes read. */
{
    if (!ReadFile((HANDLE) fd, buf, count, (DWORD *) pBytesRead, NULL))
	return set_error(errInfo);
    return 1;
}

int
efile_seek(errInfo, fd, offset, origin, new_location)
Efile_error* errInfo;		/* Where to return error codes. */
int fd;				/* File descriptor to do the seek on. */
Sint64 offset;			/* Offset in bytes from the given origin. */
int origin;			/* Origin of seek (SEEK_SET, SEEK_CUR,
				 * SEEK_END).
				 */
Sint64* new_location;		/* Resulting new location in file. */
{
    LARGE_INTEGER off, new_loc;
    
    switch (origin) {
    case EFILE_SEEK_SET: origin = FILE_BEGIN; break;
    case EFILE_SEEK_CUR: origin = FILE_CURRENT; break;
    case EFILE_SEEK_END: origin = FILE_END; break;
    default:
	errno = EINVAL;
	check_error(-1, errInfo);
	break;
    }
    
    off.QuadPart = offset;
    if (! SetFilePointerEx((HANDLE) fd, off,
	new_location ? &new_loc : NULL, origin)) {
	return set_error(errInfo);
    }
    if (new_location) {
	*new_location = new_loc.QuadPart;
	DEBUGF(("efile_seek(offset=%ld, origin=%d) -> %ld\n", 
		(long) offset, origin, (long) *new_location));
    } else {
	DEBUGF(("efile_seek(offset=%ld, origin=%d)\n", (long) offset, origin));
    }
    return 1;
}

int
efile_truncate_file(errInfo, fd, flags)
Efile_error* errInfo;		/* Where to return error codes. */
int *fd;				/* File descriptor for file to truncate. */
int flags;
{
    if (!SetEndOfFile((HANDLE) (*fd)))
	return set_error(errInfo);
    return 1;
}


/*
 * is_root_unc_name - returns TRUE if the argument is a UNC name specifying
 *      a root share.  That is, if it is of the form \\server\share\.
 *      This routine will also return true if the argument is of the
 *      form \\server\share (no trailing slash) but Win32 currently
 *      does not like that form.
 *
 *      Forward slashes ('/') may be used instead of backslashes ('\').
 */

static int
is_root_unc_name(const WCHAR *path)
{
    /*
     * If a root UNC name, path will start with 2 (but not 3) slashes
     */

    if ((wcslen(path) >= 5) /* minimum string is "//x/y" */
	&& ISSLASH(path[0]) && ISSLASH(path[1]))
    {
        const WCHAR *p = path + 2;

        /*
         * find the slash between the server name and share name
         */
        while ( * ++ p )
            if ( ISSLASH(*p) )
                break ;

        if ( *p && p[1] )
        {
            /*
             * is there a further slash?
             */
            while ( * ++ p )
                if ( ISSLASH(*p) )
                    break ;

            /*
             * just final slash (or no final slash)
             */
            if ( !*p || !p[1])
                return 1;
        }
    }

    return 0 ;
}

/*
 * Extracts the root part of an absolute filename (by modifying the string
 * pointed to by the name argument).  The name can start
 * with either a driver letter (for example, C:\), or a UNC name
 * (for example, \\guinness\bjorn).
 *
 * If the name is invalid, the buffer will be modified to point to
 * an empty string.
 *
 * Returns: 1 if the name consists of just the root part, 0 if
 * 	    the name was longer.
 */

static int
extract_root(WCHAR* name)
{
    int len = wcslen(name);

    if (iswalpha(name[0]) && name[1] == L':' && ISSLASH(name[2])) {
	WCHAR c = name[3];
	name[3] = L'\0';
	return c == L'\0';
    } else if (len < 5 || !ISSLASH(name[0]) || !ISSLASH(name[1])) {
	goto error;
    } else {			/* Try to find the end of the UNC name. */
	WCHAR* p;
	WCHAR c;

        /*
         * Find the slash between the server name and share name.
         */

	for (p = name + 2; *p; p++)
            if (ISSLASH(*p))
                break;
	if (*p == L'\0')
	    goto error;

	/*
	 * Find the slash after the share name.
	 */

	for (p++; *p; p++)
            if (ISSLASH(*p))
                break;
	c = *p;
	*p = L'\0';
	return c == L'\0' || p[1] == L'\0';
    }

 error:
    *name = L'\0';
    return 1;
}

static unsigned short
dos_to_posix_mode(int attr, const WCHAR *name)
{
    register unsigned short uxmode;
    unsigned dosmode;
    register const WCHAR *p;

    dosmode = attr & 0xff;
    if ((p = name)[1] == L':')
	p += 2;

    /* check to see if this is a directory - note we must make a special
     * check for the root, which DOS thinks is not a directory
     */

    uxmode = (unsigned short)
	(((ISSLASH(*p) && !p[1]) || (dosmode & FILE_ATTRIBUTE_DIRECTORY) ||
	       *p == L'\0') ? _S_IFDIR|_S_IEXEC : _S_IFREG);

    /* If attribute byte does not have read-only bit, it is read-write */

    uxmode |= (dosmode & FILE_ATTRIBUTE_READONLY) ?
	_S_IREAD : (_S_IREAD|_S_IWRITE);

    /* see if file appears to be executable - check extension of name */

    if (p = wcsrchr(name, L'.')) {
        if (!_wcsicmp(p, L".exe") ||
	    !_wcsicmp(p, L".cmd") ||
	    !_wcsicmp(p, L".bat") ||
	    !_wcsicmp(p, L".com"))
            uxmode |= _S_IEXEC;
    }

    /* propagate user read/write/execute bits to group/other fields */

    uxmode |= (uxmode & 0700) >> 3;
    uxmode |= (uxmode & 0700) >> 6;

    return uxmode;
}

int
efile_readlink(Efile_error* errInfo, char* name, char* buffer, size_t size)
{
    /*
     * load dll and see if we have CreateSymbolicLink at runtime:
     * (Vista only)
     */
    HINSTANCE hModule = NULL;
    WCHAR *wname = (WCHAR *) name;
    WCHAR *wbuffer = (WCHAR *) buffer;
    if ((hModule = LoadLibrary("kernel32.dll")) != NULL) {
	typedef DWORD (WINAPI * GETFINALPATHNAMEBYHANDLEPTR)(
							     HANDLE hFile,
							     LPCWSTR lpFilePath,
							     DWORD cchFilePath,
							     DWORD dwFlags);

	GETFINALPATHNAMEBYHANDLEPTR pGetFinalPathNameByHandle =
	    (GETFINALPATHNAMEBYHANDLEPTR)GetProcAddress(hModule, "GetFinalPathNameByHandleW");

	if (pGetFinalPathNameByHandle == NULL) {
	    FreeLibrary(hModule);
	} else {
	    /* first check if file is a symlink; {error, einval} otherwise */
	    DWORD fileAttributes =  GetFileAttributesW(wname);
	    if ((fileAttributes & FILE_ATTRIBUTE_REPARSE_POINT)) {
		BOOLEAN success = 0;
		HANDLE h = CreateFileW(wname, GENERIC_READ, 0,NULL, OPEN_EXISTING, 0, NULL);
		int len;
		if(h != INVALID_HANDLE_VALUE) {
		    success = pGetFinalPathNameByHandle(h, wbuffer, size,0);
		    /* GetFinalPathNameByHandle prepends path with "\\?\": */
		    len = wcslen(wbuffer);
		    wmemmove(wbuffer,wbuffer+4,len-3);
		    if (len - 4 >= 2 && wbuffer[1] == L':' && wbuffer[0] >= L'A' &&
			wbuffer[0] <= L'Z') {
			wbuffer[0] = wbuffer[0] + L'a' - L'A';
		    }
			
		    for ( ; *wbuffer; wbuffer++) 
			if (*wbuffer == L'\\')
			    *wbuffer = L'/';
		    CloseHandle(h);
		}
		FreeLibrary(hModule);
		if (success) {
		    return 1;
		} else {
		    return set_error(errInfo);
		}
	    } else {
		FreeLibrary(hModule);
		errno = EINVAL;
		return check_error(-1, errInfo);
	    }
	}
    }
    errno = ENOTSUP;
    return check_error(-1, errInfo);
}


int
efile_altname(Efile_error* errInfo, char* orig_name, char* buffer, size_t size)
{
    WIN32_FIND_DATAW wfd;
    HANDLE fh;
    WCHAR name[_MAX_PATH+1];
    int name_len;
    WCHAR* path;
    WCHAR pathbuf[_MAX_PATH+1]; /* Unclear weather GetCurrentDirectory will access one char after
				   _MAX_PATH */
    WCHAR *worig_name = (WCHAR *) orig_name;
    WCHAR *wbuffer = (WCHAR *) buffer;
    int drive;			/* Drive for filename (1 = A:, 2 = B: etc). */

    /* Don't allow wildcards to be interpreted by system */

    if (wcspbrk(worig_name, L"?*")) {
    enoent:
	errInfo->posix_errno = ENOENT;
	errInfo->os_errno = ERROR_FILE_NOT_FOUND;
        return 0;
    }

    /*
     * Move the name to a buffer and make sure to remove a trailing
     * slash, because it causes FindFirstFile() to fail on Win95.
     */

    if ((name_len = wcslen(worig_name)) >= _MAX_PATH) {
	goto enoent;
    } else {
	wcscpy(name, worig_name);
	if (name_len > 2 && ISSLASH(name[name_len-1]) &&
	    name[name_len-2] != L':') {
	    name[name_len-1] = L'\0';
	}
    }
    
    /* Try to get disk from name.  If none, get current disk.  */

    if (name[1] != L':') {
        drive = 0;
        if (GetCurrentDirectoryW(_MAX_PATH, pathbuf) &&
	    pathbuf[1] == L':') {
	    drive = towlower(pathbuf[0]) - L'a' + 1;
	}
    } else if (*name && name[2] == L'\0') {
	/*
	 * X: and nothing more is an error.
	 */
	goto enoent;
    } else {
        drive = towlower(*name) - L'a' + 1;
    }
    fh = FindFirstFileW(name,&wfd);
    if (fh == INVALID_HANDLE_VALUE) {
        if (!(wcspbrk(name, L"./\\") &&
	      (path = _wfullpath(pathbuf, name, _MAX_PATH)) &&
	      /* root dir. ('C:\') or UNC root dir. ('\\server\share\') */
	      ((wcslen(path) == 3) || is_root_unc_name(path)) &&
	      (GetDriveTypeW(path) > 1)   ) ) {
	    errno = errno_map(GetLastError());
	    return check_error(-1, errInfo);
	}
        /*
         * Root directories (such as C:\ or \\server\share\ are fabricated.
         */
	wcscpy(wbuffer,name);
	return 1;
    }
	
    wcscpy(wbuffer,wfd.cAlternateFileName);
    if (!*wbuffer) {
	wcscpy(wbuffer,wfd.cFileName);
    }
    FindClose(fh);
    return 1;
}


int
efile_link(Efile_error* errInfo, char* old, char* new)
{
    WCHAR *wold = (WCHAR *) old;
    WCHAR *wnew = (WCHAR *) new;
    if(!CreateHardLinkW(wnew, wold, NULL)) {
	return set_error(errInfo);
    }
    return 1;
}

int
efile_symlink(Efile_error* errInfo, char* old, char* new)
{
    /*
     * Load dll and see if we have CreateSymbolicLink at runtime:
     * (Vista only)
     */
    HINSTANCE hModule = NULL;
    WCHAR *wold = (WCHAR *) old;
    WCHAR *wnew = (WCHAR *) new;
    if ((hModule = LoadLibrary("kernel32.dll")) != NULL) {
	typedef BOOLEAN (WINAPI  * CREATESYMBOLICLINKFUNCPTR) (
	     LPCWSTR lpSymlinkFileName,
	     LPCWSTR lpTargetFileName,
	     DWORD dwFlags);

	CREATESYMBOLICLINKFUNCPTR pCreateSymbolicLink =
	    (CREATESYMBOLICLINKFUNCPTR) GetProcAddress(hModule,
						       "CreateSymbolicLinkW");
	/* A for MBCS, W for UNICODE... char* above implies 'W'! */
	if (pCreateSymbolicLink != NULL) {
	    DWORD attr = GetFileAttributesW(wold);
	    int flag = (attr != INVALID_FILE_ATTRIBUTES &&
			attr & FILE_ATTRIBUTE_DIRECTORY) ? 1 : 0;
	    /*  SYMBOLIC_LINK_FLAG_DIRECTORY = 1 */
	    BOOLEAN success = pCreateSymbolicLink(wnew, wold, flag);
	    FreeLibrary(hModule);

	    if (success) {
		return 1;
	    } else {
		return set_error(errInfo);
	    }
	} else
	    FreeLibrary(hModule);
    }
    errno = ENOTSUP;
    return check_error(-1, errInfo);
}

int
efile_fadvise(Efile_error* errInfo, int fd, Sint64 offset,
	    Sint64 length, int advise)
{
    /* posix_fadvise is not available on Windows, do nothing */
    errno = ERROR_SUCCESS;
    return check_error(0, errInfo);
}<|MERGE_RESOLUTION|>--- conflicted
+++ resolved
@@ -744,13 +744,8 @@
     WCHAR *wname = (WCHAR *) name;
     DWORD attr;
 
-<<<<<<< HEAD
-    if ((attr = GetFileAttributesW(wname)) == INVALID_FILE_ATTRIBUTES) {
-	return check_error(-1, errInfo);
-=======
-    if ((attr = GetFileAttributes(name)) == INVALID_FILE_ATTRIBUTES) {
+    if ((attr = GetFileAttributes(wname)) == INVALID_FILE_ATTRIBUTES) {
         return 0;
->>>>>>> 72039323
     }
 
     if (attr & FILE_ATTRIBUTE_DIRECTORY) {
