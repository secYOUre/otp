--- conflicted
+++ resolved
@@ -162,9 +162,6 @@
       </desc>
     </func>
     <func>
-<<<<<<< HEAD
-      <name name="change_group" arity="2"/>
-=======
       <name>allocate(IoDevice, NewFileLength) -> ok | {error, Reason}</name>
       <fsummary>Allocate file space</fsummary>
       <type>
@@ -182,12 +179,11 @@
       </desc>
     </func>
     <func>
-      <name>change_group(Filename, Gid) -> ok | {error, Reason}</name>
->>>>>>> 5ec9fabd
+      <name name="change_group" arity="2"/>     
       <fsummary>Change group of a file</fsummary>
       <desc>
         <p>Changes group of a file. See
-          <seealso marker="#write_file_info/2">write_file_info/2</seealso>.</p>
+        <seealso marker="#write_file_info/2">write_file_info/2</seealso>.</p>
       </desc>
     </func>
     <func>
