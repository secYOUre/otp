--- conflicted
+++ resolved
@@ -100,11 +100,9 @@
 -define(FILE_READ_LINE,        29).
 -define(FILE_FDATASYNC,        30).
 -define(FILE_ADVISE,           31).
-<<<<<<< HEAD
--define(FILE_EXISTS,           33).
-=======
--define(FILE_ALLOCATE,         32).
->>>>>>> 5ec9fabd
+-define(FILE_EXISTS,           32).
+-define(FILE_ALLOCATE,         33).
+
 
 %% Driver responses
 -define(FILE_RESP_OK,          0).
